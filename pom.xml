--- conflicted
+++ resolved
@@ -1,148 +1,4 @@
 <project xmlns="http://maven.apache.org/POM/4.0.0" xmlns:xsi="http://www.w3.org/2001/XMLSchema-instance"
-<<<<<<< HEAD
-		 xsi:schemaLocation="http://maven.apache.org/POM/4.0.0 http://maven.apache.org/maven-v4_0_0.xsd">
-
-	<modelVersion>4.0.0</modelVersion>
-
-	<groupId>info.blockchain.wallet</groupId>
-	<artifactId>MyWalletHD</artifactId>
-	<version>2.2</version>
-	<packaging>jar</packaging>
-
-	<name>MyWalletHD</name>
-
-	<properties>
-		<project.build.sourceEncoding>UTF-8</project.build.sourceEncoding>
-	</properties>
-
-	<url>https://github.com/blockchain/My-Wallet-V3-jar</url>
-
-	<build>
-		<!-- Over ride output file name -->
-		<finalName>MyWalletHD</finalName>
-
-		<plugins>
-
-			<!-- Deterministic build -->
-			<plugin>
-				<artifactId>maven-antrun-plugin</artifactId>
-				<version>1.7</version>
-				<executions>
-					<execution>
-						<id>1-touch-classes</id>
-						<phase>prepare-package</phase>
-						<configuration>
-							<target>
-								<touch datetime="01/01/2000 00:10:00 am">
-									<fileset dir="target/classes"/>
-								</touch>
-							</target>
-						</configuration>
-						<goals>
-							<goal>run</goal>
-						</goals>
-					</execution>
-				</executions>
-			</plugin>
-
-			<plugin>
-				<artifactId>maven-assembly-plugin</artifactId>
-				<version>2.2.1</version>
-				<configuration>
-					<descriptors>
-						<descriptor>src/main/assembly/zip.xml</descriptor>
-					</descriptors>
-				</configuration>
-				<executions>
-					<execution>
-						<id>2-make-assembly</id>
-						<phase>prepare-package</phase>
-						<goals>
-							<goal>single</goal>
-						</goals>
-					</execution>
-				</executions>
-			</plugin>
-
-			<plugin>
-				<artifactId>maven-antrun-plugin</artifactId>
-				<version>1.7</version>
-				<executions>
-					<execution>
-						<id>3-rename-assembly</id>
-						<phase>package</phase>
-						<configuration>
-							<target>
-								<move file="${project.build.directory}/${project.build.finalName}-deterministic.zip"
-									  tofile="${project.build.directory}/${project.build.finalName}-deterministic.jar"/>
-							</target>
-						</configuration>
-						<goals>
-							<goal>run</goal>
-						</goals>
-					</execution>
-				</executions>
-			</plugin>
-
-		</plugins>
-
-	</build>
-
-	<dependencies>
-		<dependency>
-			<groupId>junit</groupId>
-			<artifactId>junit</artifactId>
-			<version>4.12</version>
-			<scope>test</scope>
-		</dependency>
-		<dependency>
-			<groupId>org.bitcoinj</groupId>
-			<artifactId>bitcoinj-core</artifactId>
-			<version>0.13.1</version>
-		</dependency>
-		<dependency>
-			<groupId>commons-io</groupId>
-			<artifactId>commons-io</artifactId>
-			<version>2.4</version>
-		</dependency>
-		<dependency>
-			<groupId>commons-cli</groupId>
-			<artifactId>commons-cli</artifactId>
-			<version>1.3</version>
-		</dependency>
-		<dependency>
-			<groupId>commons-codec</groupId>
-			<artifactId>commons-codec</artifactId>
-			<version>1.4</version>
-		</dependency>
-		<dependency>
-			<groupId>org.apache.commons</groupId>
-			<artifactId>commons-lang3</artifactId>
-			<version>3.4</version>
-		</dependency>
-		<dependency>
-			<groupId>org.json</groupId>
-			<artifactId>json</artifactId>
-			<version>20160810</version>
-		</dependency>
-		<dependency>
-			<groupId>org.slf4j</groupId>
-			<artifactId>slf4j-api</artifactId>
-			<version>1.7.12</version>
-		</dependency>
-		<dependency>
-			<groupId>org.slf4j</groupId>
-			<artifactId>slf4j-jdk14</artifactId>
-			<version>1.7.5</version>
-		</dependency>
-		<dependency>
-			<groupId>org.hamcrest</groupId>
-			<artifactId>hamcrest-core</artifactId>
-			<version>1.3</version>
-			<scope>compile</scope>
-		</dependency>
-	</dependencies>
-=======
          xsi:schemaLocation="http://maven.apache.org/POM/4.0.0 http://maven.apache.org/maven-v4_0_0.xsd">
 
     <modelVersion>4.0.0</modelVersion>
@@ -278,6 +134,5 @@
             <scope>compile</scope>
         </dependency>
     </dependencies>
->>>>>>> 026f6ccd
 
 </project>