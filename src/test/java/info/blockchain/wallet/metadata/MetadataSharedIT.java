--- conflicted
+++ resolved
@@ -64,10 +64,11 @@
             }
         });
 
+        OkHttpClient okHttpClient = new OkHttpClient.Builder().build();
+
         //Init wallets
-<<<<<<< HEAD
         a_wallet = new WalletFactory().restoreWallet(wallet_A_seedHex,"",1);
-        a_Metadata = new MetadataBuilder(httpClient)
+        a_Metadata = new MetadataBuilder(RestClient.getClient(okHttpClient))
                 .setRootNode(a_wallet.getMasterKey())
                 .setPurpose(MetadataBuilder.PURPOSE_SHARED)
                 .build();
@@ -77,7 +78,7 @@
         System.out.println("mdid - "+a_Metadata.getAddress());
 
         b_wallet = new WalletFactory().restoreWallet(wallet_B_seedHex,"",1);
-        b_Metadata = new MetadataBuilder(httpClient)
+        b_Metadata = new MetadataBuilder(RestClient.getClient(okHttpClient))
                 .setRootNode(b_wallet.getMasterKey())
                 .setPurpose(MetadataBuilder.PURPOSE_SHARED)
                 .build();
@@ -85,26 +86,6 @@
         System.out.println("--------------Register mdid-----------------");
         registerMdid(b_Metadata.getNode(), wallet_B_guid, wallet_B_sharedKey);
         System.out.println("mdid should be - "+b_Metadata.getAddress());
-=======
-        a_wallet = new WalletFactory().restoreWallet(wallet_A_seedHex, "", 1);
-        a_Metadata = new MetadataShared();
-        a_Metadata.setMetadataNode(a_wallet.getMasterKey());
-        wallet_A_token = a_Metadata.getToken();
-
-        System.out.println("--------------Register mdid-----------------");
-//        registerMdid(a_Metadata.getNode(), wallet_A_guid, wallet_A_sharedKey);
-        System.out.println("mdid - " + a_Metadata.getAddress());
-
-        b_wallet = new WalletFactory().restoreWallet(wallet_B_seedHex, "", 1);
-        b_Metadata = new MetadataShared();
-        b_Metadata.setMetadataNode(b_wallet.getMasterKey());
-        wallet_B_token = b_Metadata.getToken();
-
-        System.out.println("--------------Register mdid-----------------");
-//        registerMdid(b_Metadata.getNode(), wallet_B_guid, wallet_B_sharedKey);
-        System.out.println("mdid should be - " + b_Metadata.getAddress());
->>>>>>> aab629a0
-        System.out.println("--------------------------------------------");
     }
 
     private void registerMdid(ECKey key, String guid, String sharedKey) throws Exception {
@@ -141,18 +122,18 @@
         String recipientMdid = b_Metadata.getAddress();
 
         //PUT assert
-        boolean result = a_Metadata.putTrusted(wallet_A_token, recipientMdid);
+        boolean result = a_Metadata.putTrusted(recipientMdid);
         Assert.isTrue(result);
 
         //GET assert
-        boolean isTrusted = a_Metadata.getTrusted(wallet_A_token, recipientMdid);
+        boolean isTrusted = a_Metadata.getTrusted(recipientMdid);
         Assert.isTrue(isTrusted);
 
-        Trusted list = a_Metadata.getTrustedList(wallet_A_token);
+        Trusted list = a_Metadata.getTrustedList();
         Assert.hasText(list.getMdid());
         Assert.isTrue(list.getContacts().length > 0);
 
-        result = a_Metadata.deleteTrusted(wallet_A_token, recipientMdid);
+        result = a_Metadata.deleteTrusted(recipientMdid);
         Assert.isTrue(result);
     }
 
@@ -160,63 +141,63 @@
     public void testInvitation() throws Exception {
 
         //Sender - Create invitation
-        Invitation invitation = a_Metadata.createInvitation(wallet_A_token, null);
+        Invitation invitation = a_Metadata.createInvitation(null);
         Assert.notNull(invitation.getId());
         Assert.notNull(invitation.getMdid());
 
         //Recipient - Accept invitation and check if sender mdid is included
-        Invitation acceptedInvitation = b_Metadata.acceptInvitation(wallet_B_token, invitation.getId());
+        Invitation acceptedInvitation = b_Metadata.acceptInvitation(invitation.getId());
         System.out.println(acceptedInvitation);
         Assert.isTrue(invitation.getId().equals(acceptedInvitation.getId()));
         Assert.isTrue(a_Metadata.getAddress().equals(acceptedInvitation.getMdid()));
 
         //Sender - Check if invitation was accepted
         //If it has been accepted the recipient mdid will be included in invitation contact
-        Invitation checkInvitation = a_Metadata.readInvitation(wallet_A_token, invitation.getId());
+        Invitation checkInvitation = a_Metadata.readInvitation(invitation.getId());
         System.out.println(checkInvitation.toString());
         Assert.isTrue(invitation.getId().equals(checkInvitation.getId()));
         Assert.isTrue(b_Metadata.getAddress().equals(checkInvitation.getContact()));
 
         //delete one-time UUID
-        System.out.println("deleting " + invitation.getId());
-        boolean success = a_Metadata.deleteInvitation(wallet_A_token, invitation.getId());
+        System.out.println("deleting "+invitation.getId());
+        boolean success = a_Metadata.deleteInvitation(invitation.getId());
         Assert.isTrue(success);
 
         //make sure one-time UUID is deleted
-        Invitation invitationDel = a_Metadata.readInvitation(wallet_A_token, invitation.getId());
+        Invitation invitationDel = a_Metadata.readInvitation(invitation.getId());
         Assert.isNull(invitationDel);
     }
 
     @Test
     public void testSendPayment() throws Exception {
 
-        Invitation invitation = a_Metadata.createInvitation(wallet_A_token, null);
+        Invitation invitation = a_Metadata.createInvitation(null);
         System.out.println("Creating invite with id: " + invitation.getId());
 
         //'contact' is recipient address (not available until accepted)
         System.out.println("\n--Sender--");
-        invitation = a_Metadata.readInvitation(wallet_A_token, invitation.getId());
+        invitation = a_Metadata.readInvitation(invitation.getId());
         System.out.println("Check if accepted...");
         Assert.isNull(invitation.getContact());
         System.out.println("not yet");
 
         System.out.println("\n--Recipient--");
         //Accept one time url invite - 'mdid' is sender address
-        invitation = b_Metadata.acceptInvitation(wallet_B_token, invitation.getId());
+        invitation = b_Metadata.acceptInvitation(invitation.getId());
         System.out.println("Accepting invite from " + invitation.getMdid());
         System.out.println("Attaching my address to invite" + b_Metadata.getAddress());
         //Add sender address to trusted list
         System.out.println("Adding sender to my trusted list...");
-        b_Metadata.putTrusted(wallet_B_token, invitation.getMdid());
+        b_Metadata.putTrusted(invitation.getMdid());
 
         System.out.println("\n--Sender--");
         //contact is recipient address (now available)
-        invitation = a_Metadata.readInvitation(wallet_A_token, invitation.getId());
+        invitation = a_Metadata.readInvitation(invitation.getId());
         System.out.println("Check if accepted...");
         System.out.println(invitation.getContact() + " accepted the invite");
         //Add recipient address to trusted list
         System.out.println("Adding recipient to my trusted list...");
-        a_Metadata.putTrusted(wallet_A_token, invitation.getContact());
+        a_Metadata.putTrusted(invitation.getContact());
 
         //Payment request test
         System.out.println("\n--Sender--");
@@ -225,18 +206,18 @@
         paymentRequest.setAmount(2637310);
 
         System.out.println("Sending payment request: " + new ObjectMapper().writeValueAsString(paymentRequest));
-        a_Metadata.sendPaymentRequest(wallet_A_token, invitation.getContact(), paymentRequest);
+        a_Metadata.sendPaymentRequest(invitation.getContact(), paymentRequest);
 
         System.out.println("\n--Recipient--");
-        List<PaymentRequest> paymentRequests = b_Metadata.getPaymentRequests(wallet_B_token, true);
+        List<PaymentRequest> paymentRequests = b_Metadata.getPaymentRequests(true);
         String receivingAddress = b_wallet.getAccount(0).getReceive().getAddressAt(0).getAddressString();
         System.out.println("Checking payment requests and found " + paymentRequests.size() + " new request.");
         System.out.println("Received payment request: '" + paymentRequests.get(0).getNote() + "'");
         System.out.println("Accepting payment request and responding with address '" + receivingAddress + "'");
-        b_Metadata.acceptPaymentRequest(wallet_B_token, invitation.getMdid(), paymentRequests.get(0), "Send coins here please.", receivingAddress);
-
-        System.out.println("\n--Sender--");
-        List<PaymentRequestResponse> paymentRequestResponses = a_Metadata.getPaymentRequestResponses(wallet_A_token, true);
+        b_Metadata.acceptPaymentRequest(invitation.getMdid(), paymentRequests.get(0), "Send coins here please.", receivingAddress);
+
+        System.out.println("\n--Sender--");
+        List<PaymentRequestResponse> paymentRequestResponses = a_Metadata.getPaymentRequestResponses(true);
         System.out.println("Checking payment requests responses and found " + paymentRequestResponses.size() + " new responses.");
         System.out.println("Received payment request response with address: '" + paymentRequestResponses.get(0).getAddress() + "'");
 
