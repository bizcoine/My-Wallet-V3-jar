--- conflicted
+++ resolved
@@ -3,11 +3,8 @@
 import info.blockchain.bip44.Wallet;
 import info.blockchain.bip44.WalletFactory;
 
-<<<<<<< HEAD
-=======
 import org.spongycastle.util.encoders.Base64;
 import org.junit.Assert;
->>>>>>> 204f997d
 import org.junit.Test;
 import org.spongycastle.util.encoders.Hex;
 
@@ -22,13 +19,6 @@
         String expected1 = "eyJoZWxsbyI6IndvcmxkIn0=";
         String expected2 = "LxR+2CipfgdIdi4EZgNOKTT+96WbppXnPZZjdZJ2vwCTojlxqRTl6svwqNJRVM2jCcPBxy+7mRTUfGDzy2gViA==";
 
-<<<<<<< HEAD
-        byte[] result = MetadataUtil.message(message.getBytes(), null);
-        Assert.isTrue(expected1.equals(Base64Util.encodeBase64String(result)));
-        byte[] magic = MetadataUtil.magic(message.getBytes(), null);
-        byte[] nextResult = MetadataUtil.message(message.getBytes(), magic);
-        Assert.isTrue(expected2.equals(Base64Util.encodeBase64String(nextResult)));
-=======
         byte[] result = MetadataUtil.message(message.getBytes("utf-8"), null);
 
         Assert.assertEquals(expected1, new String(Base64.encode(result)));
@@ -36,7 +26,6 @@
         byte[] magic = MetadataUtil.magic(message.getBytes(), null);
         byte[] nextResult = MetadataUtil.message(message.getBytes(), magic);
         Assert.assertEquals(expected2, new String(Base64.encode(nextResult)));
->>>>>>> 204f997d
     }
 
     @Test
@@ -47,17 +36,10 @@
         String expected2 = "skkJOHg9L6/1OVztbUohjcvVR3cNdRDZ/OJOUdQI41M=";
 
         byte[] magic = MetadataUtil.magic(message.getBytes(), null);
-<<<<<<< HEAD
-        Assert.isTrue(expected1.equals(Base64Util.encodeBase64String(magic)));
-
-        byte[] nextMagic = MetadataUtil.magic(message.getBytes(), magic);
-        Assert.isTrue(expected2.equals(Base64Util.encodeBase64String(nextMagic)));
-=======
         Assert.assertEquals(expected1, new String(Base64.encode(magic)));
 
         byte[] nextMagic = MetadataUtil.magic(message.getBytes(), magic);
         Assert.assertEquals(expected2, new String(Base64.encode(nextMagic)));
->>>>>>> 204f997d
     }
 
     @Test
