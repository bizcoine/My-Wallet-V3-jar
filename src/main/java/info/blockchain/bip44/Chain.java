package info.blockchain.bip44;

import org.bitcoinj.core.NetworkParameters;
import org.bitcoinj.crypto.DeterministicKey;
import org.bitcoinj.crypto.HDKeyDerivation;
import org.json.JSONArray;
import org.json.JSONException;
import org.json.JSONObject;

/**
 * Chain.java : a chain in a BIP44 wallet account
 */
public class Chain {

    private DeterministicKey cKey = null;
    private boolean isReceive;

    private String strPath = null;

    static private final int DESIRED_MARGIN = 32;
    static private final int ADDRESS_GAP_MAX = 20;

    private NetworkParameters params = null;

    public static final int RECEIVE_CHAIN = 0;
    public static final int CHANGE_CHAIN = 1;

<<<<<<< HEAD
    private Chain() {}
=======
    private Chain() {
        ;
    }
>>>>>>> 7b05ea79

    /**
     * Constructor for a chain.
     *
<<<<<<< HEAD
     * @param params NetworkParameters
     * @param aKey deterministic key for this chain
=======
     * @param aKey      deterministic key for this chain
>>>>>>> 7b05ea79
     * @param isReceive this is the receive chain
     */
    public Chain(NetworkParameters params, DeterministicKey aKey, boolean isReceive) {

        this.params = params;
        this.isReceive = isReceive;
        int chain = isReceive ? RECEIVE_CHAIN : CHANGE_CHAIN;
        cKey = HDKeyDerivation.deriveChildKey(aKey, chain);

        strPath = cKey.getPathAsString();
    }

    /**
     * Test if this is the receive chain.
     *
     * @return boolean
     */
    public boolean isReceive() {
        return isReceive;
    }

    /**
     * Return Address at provided index into chain.
     *
     * @return Address
     */
    public Address getAddressAt(int addrIdx) {
        return new Address(params, cKey, addrIdx);
    }

    /**
     * Return BIP44 path for this chain (m / purpose' / coin_type' / account' / chain).
     *
     * @return String
     */
    public String getPath() {
        return strPath;
    }

    /**
     * Write chain to JSONObject. For debugging only.
     *
     * @return JSONObject
     */
    public JSONObject toJSON() {
        try {
            JSONObject obj = new JSONObject();

            obj.put("path", getPath());

            JSONArray addresses = new JSONArray();
            for (int i = 0; i < 2; i++) {
                Address addr = new Address(params, cKey, i);
                addresses.put(addr.toJSON());
            }
            obj.put("addresses", addresses);

            return obj;
        } catch (JSONException ex) {
            throw new RuntimeException(ex);
        }
    }

}<|MERGE_RESOLUTION|>--- conflicted
+++ resolved
@@ -25,23 +25,14 @@
     public static final int RECEIVE_CHAIN = 0;
     public static final int CHANGE_CHAIN = 1;
 
-<<<<<<< HEAD
-    private Chain() {}
-=======
     private Chain() {
-        ;
     }
->>>>>>> 7b05ea79
 
     /**
      * Constructor for a chain.
      *
-<<<<<<< HEAD
-     * @param params NetworkParameters
-     * @param aKey deterministic key for this chain
-=======
+     * @param params    NetworkParameters
      * @param aKey      deterministic key for this chain
->>>>>>> 7b05ea79
      * @param isReceive this is the receive chain
      */
     public Chain(NetworkParameters params, DeterministicKey aKey, boolean isReceive) {
