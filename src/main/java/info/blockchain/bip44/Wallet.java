--- conflicted
+++ resolved
@@ -39,13 +39,8 @@
 
     private NetworkParameters params = null;
 
-<<<<<<< HEAD
-    private Wallet() {}
-=======
     private Wallet() {
-        ;
-    }
->>>>>>> 7b05ea79
+    }
 
     /**
      * Constructor for wallet.
@@ -55,8 +50,7 @@
      * @param passphrase optional BIP39 passphrase
      * @param nbAccounts number of accounts to create
      */
-    public Wallet(MnemonicCode mc, NetworkParameters params, byte[] seed, String passphrase,
-                  int nbAccounts) throws MnemonicException.MnemonicLengthException {
+    public Wallet(MnemonicCode mc, NetworkParameters params, byte[] seed, String passphrase, int nbAccounts) throws MnemonicException.MnemonicLengthException {
 
         this.params = params;
         this.seed = seed;
@@ -76,17 +70,11 @@
         strPath = dKey.getPathAsString();
     }
 
-    public Wallet(JSONObject jsonobj, NetworkParameters params, Locale locale) throws DecoderException,
-            JSONException, IOException, MnemonicException.MnemonicLengthException {
+    public Wallet(JSONObject jsonobj, NetworkParameters params, Locale locale) throws DecoderException, JSONException, IOException, MnemonicException.MnemonicLengthException {
 
         this.params = params;
-<<<<<<< HEAD
-        seed = Hex.decodeHex(((String)jsonobj.get("hex_seed")).toCharArray());
+        seed = Hex.decodeHex(((String) jsonobj.get("hex_seed")).toCharArray());
         strPassphrase = jsonobj.getString("passphrase");
-=======
-        seed = Hex.decodeHex(((String) jsonobj.get("hex_seed")).toCharArray());
-        strPassphrase = (String) jsonobj.getString("passphrase");
->>>>>>> 7b05ea79
         int nbAccounts = jsonobj.getJSONArray("accounts").length();
 
         InputStream wis = this.getClass()
