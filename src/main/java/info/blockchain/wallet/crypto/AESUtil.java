package info.blockchain.wallet.crypto;

import info.blockchain.wallet.util.CharSequenceX;

import org.apache.commons.codec.binary.Base64;
import org.spongycastle.crypto.BlockCipher;
import org.spongycastle.crypto.BufferedBlockCipher;
import org.spongycastle.crypto.CipherParameters;
import org.spongycastle.crypto.InvalidCipherTextException;
import org.spongycastle.crypto.PBEParametersGenerator;
import org.spongycastle.crypto.engines.AESEngine;
import org.spongycastle.crypto.generators.PKCS5S2ParametersGenerator;
import org.spongycastle.crypto.modes.CBCBlockCipher;
import org.spongycastle.crypto.modes.OFBBlockCipher;
import org.spongycastle.crypto.paddings.BlockCipherPadding;
import org.spongycastle.crypto.paddings.ISO10126d2Padding;
import org.spongycastle.crypto.paddings.PaddedBufferedBlockCipher;
import org.spongycastle.crypto.params.KeyParameter;
import org.spongycastle.crypto.params.ParametersWithIV;

import java.io.UnsupportedEncodingException;
import java.security.SecureRandom;

import javax.annotation.Nullable;

<<<<<<< HEAD
public class AESUtil	{
=======
public class AESUtil {
>>>>>>> 7b05ea79

//    private static Logger mLogger = LoggerFactory.getLogger(AESUtil.class);

    public static final int PIN_PBKDF2_ITERATIONS = 5000;
    public static final int QR_CODE_PBKDF_2ITERATIONS = 10;

    public static final int MODE_CBC = 0;
    public static final int MODE_OFB = 1;

    private static byte[] copyOfRange(byte[] source, int from, int to) {
        byte[] range = new byte[to - from];
        System.arraycopy(source, from, range, 0, range.length);
        return range;
    }

    // AES 256 PBKDF2 CBC iso10126 decryption
    // 16 byte IV must be prepended to ciphertext - Compatible with crypto-js
    public static String decrypt(String ciphertext, CharSequenceX password, int iterations) {

        return decryptWithSetMode(ciphertext, password, iterations, MODE_CBC, new ISO10126d2Padding());
    }

    public static String decryptWithSetMode(String ciphertext, CharSequenceX password, int iterations,
                                            int mode, @Nullable BlockCipherPadding padding) {

        final int AESBlockSize = 4;

        byte[] cipherdata = Base64.decodeBase64(ciphertext.getBytes());

        //Separate the IV and cipher data
        byte[] iv = copyOfRange(cipherdata, 0, AESBlockSize * 4);
        byte[] input = copyOfRange(cipherdata, AESBlockSize * 4, cipherdata.length);

        PBEParametersGenerator generator = new PKCS5S2ParametersGenerator();
        generator.init(PBEParametersGenerator.PKCS5PasswordToUTF8Bytes(password.toString().toCharArray()), iv, iterations);
        KeyParameter keyParam = (KeyParameter) generator.generateDerivedParameters(256);

        CipherParameters params = new ParametersWithIV(keyParam, iv);

<<<<<<< HEAD
        BlockCipher cipherMode;
        if (mode == MODE_CBC){
            cipherMode = new CBCBlockCipher(new AESEngine());

        }else {
            //mode == MODE_OFB
=======
        BlockCipher cipherMode = null;
        if (mode == MODE_CBC) {
            cipherMode = new CBCBlockCipher(new AESEngine());

        } else if (mode == MODE_OFB) {
>>>>>>> 7b05ea79
            cipherMode = new OFBBlockCipher(new AESEngine(), 128);
        }

        BufferedBlockCipher cipher;
        if (padding != null) {
            cipher = new PaddedBufferedBlockCipher(cipherMode, padding);
        } else {
            cipher = new BufferedBlockCipher(cipherMode);
        }

        cipher.reset();
        cipher.init(false, params);

        // create a temporary buffer to decode into (includes padding)
        byte[] buf = new byte[cipher.getOutputSize(input.length)];
        int len = cipher.processBytes(input, 0, input.length, buf, 0);
        try {
            len += cipher.doFinal(buf, len);
        } catch (InvalidCipherTextException icte) {
            icte.printStackTrace();
            return null;
        }

        // remove padding
        byte[] out = new byte[len];
        System.arraycopy(buf, 0, out, 0, len);

        // return string representation of decoded bytes
        String ret;
        try {
            ret = new String(out, "UTF-8");
        } catch (UnsupportedEncodingException uee) {
            uee.printStackTrace();
            return null;
        }

        return ret;
    }

    // AES 256 PBKDF2 CBC iso10126 encryption
    public static String encrypt(String cleartext, CharSequenceX password, int iterations) {

        return encryptWithSetMode(cleartext, password, iterations, MODE_CBC, new ISO10126d2Padding());
    }

    public static String encryptWithSetMode(String cleartext, CharSequenceX password, int iterations,
                                            int mode, @Nullable BlockCipherPadding padding) {

        final int AESBlockSize = 4;

        if (password == null) {
            return null;
        }

        // Use secure random to generate a 16 byte iv
        SecureRandom random = new SecureRandom();
        byte iv[] = new byte[AESBlockSize * 4];
        random.nextBytes(iv);

<<<<<<< HEAD
        byte[] clearbytes;
        try    {
=======
        byte[] clearbytes = null;
        try {
>>>>>>> 7b05ea79
            clearbytes = cleartext.getBytes("UTF-8");
        } catch (UnsupportedEncodingException uee) {
            uee.printStackTrace();
            return null;
        }

        PBEParametersGenerator generator = new PKCS5S2ParametersGenerator();
        generator.init(PBEParametersGenerator.PKCS5PasswordToUTF8Bytes(password.toString().toCharArray()), iv, iterations);
        KeyParameter keyParam = (KeyParameter) generator.generateDerivedParameters(256);

        CipherParameters params = new ParametersWithIV(keyParam, iv);

<<<<<<< HEAD
        BlockCipher cipherMode;
        if (mode == MODE_CBC){
            cipherMode = new CBCBlockCipher(new AESEngine());

        }else {
            //mode == MODE_OFB
=======
        BlockCipher cipherMode = null;
        if (mode == MODE_CBC) {
            cipherMode = new CBCBlockCipher(new AESEngine());

        } else if (mode == MODE_OFB) {
>>>>>>> 7b05ea79
            cipherMode = new OFBBlockCipher(new AESEngine(), 128);
        }

        BufferedBlockCipher cipher;
        if (padding != null) {
            cipher = new PaddedBufferedBlockCipher(cipherMode, padding);
        } else {
            cipher = new BufferedBlockCipher(cipherMode);
        }

        cipher.reset();
        cipher.init(true, params);

        byte[] outBuf = cipherData(cipher, clearbytes);

        // Append to IV to the output
        int len1 = iv.length;
        int len2 = outBuf.length;
        byte[] ivAppended = new byte[len1 + len2];
        System.arraycopy(iv, 0, ivAppended, 0, len1);
        System.arraycopy(outBuf, 0, ivAppended, len1, len2);

//      String ret = Base64.encodeBase64String(ivAppended);
        byte[] raw = Base64.encodeBase64(ivAppended);
        return new String(raw);
    }

    private static byte[] cipherData(BufferedBlockCipher cipher, byte[] data) {
        int minSize = cipher.getOutputSize(data.length);
        byte[] outBuf = new byte[minSize];
        int len1 = cipher.processBytes(data, 0, data.length, outBuf, 0);
        int len2 = -1;
        try {
            len2 = cipher.doFinal(outBuf, len1);
        } catch (InvalidCipherTextException icte) {
            icte.printStackTrace();
        }

        int actualLength = len1 + len2;
        byte[] result = new byte[actualLength];
        System.arraycopy(outBuf, 0, result, 0, result.length);
        return result;
    }

}<|MERGE_RESOLUTION|>--- conflicted
+++ resolved
@@ -23,11 +23,7 @@
 
 import javax.annotation.Nullable;
 
-<<<<<<< HEAD
-public class AESUtil	{
-=======
 public class AESUtil {
->>>>>>> 7b05ea79
 
 //    private static Logger mLogger = LoggerFactory.getLogger(AESUtil.class);
 
@@ -50,8 +46,7 @@
         return decryptWithSetMode(ciphertext, password, iterations, MODE_CBC, new ISO10126d2Padding());
     }
 
-    public static String decryptWithSetMode(String ciphertext, CharSequenceX password, int iterations,
-                                            int mode, @Nullable BlockCipherPadding padding) {
+    public static String decryptWithSetMode(String ciphertext, CharSequenceX password, int iterations, int mode, @Nullable BlockCipherPadding padding) {
 
         final int AESBlockSize = 4;
 
@@ -67,20 +62,12 @@
 
         CipherParameters params = new ParametersWithIV(keyParam, iv);
 
-<<<<<<< HEAD
         BlockCipher cipherMode;
-        if (mode == MODE_CBC){
-            cipherMode = new CBCBlockCipher(new AESEngine());
-
-        }else {
-            //mode == MODE_OFB
-=======
-        BlockCipher cipherMode = null;
         if (mode == MODE_CBC) {
             cipherMode = new CBCBlockCipher(new AESEngine());
 
-        } else if (mode == MODE_OFB) {
->>>>>>> 7b05ea79
+        } else {
+            //mode == MODE_OFB
             cipherMode = new OFBBlockCipher(new AESEngine(), 128);
         }
 
@@ -126,8 +113,7 @@
         return encryptWithSetMode(cleartext, password, iterations, MODE_CBC, new ISO10126d2Padding());
     }
 
-    public static String encryptWithSetMode(String cleartext, CharSequenceX password, int iterations,
-                                            int mode, @Nullable BlockCipherPadding padding) {
+    public static String encryptWithSetMode(String cleartext, CharSequenceX password, int iterations, int mode, @Nullable BlockCipherPadding padding) {
 
         final int AESBlockSize = 4;
 
@@ -140,13 +126,8 @@
         byte iv[] = new byte[AESBlockSize * 4];
         random.nextBytes(iv);
 
-<<<<<<< HEAD
         byte[] clearbytes;
-        try    {
-=======
-        byte[] clearbytes = null;
         try {
->>>>>>> 7b05ea79
             clearbytes = cleartext.getBytes("UTF-8");
         } catch (UnsupportedEncodingException uee) {
             uee.printStackTrace();
@@ -159,20 +140,12 @@
 
         CipherParameters params = new ParametersWithIV(keyParam, iv);
 
-<<<<<<< HEAD
         BlockCipher cipherMode;
-        if (mode == MODE_CBC){
-            cipherMode = new CBCBlockCipher(new AESEngine());
-
-        }else {
-            //mode == MODE_OFB
-=======
-        BlockCipher cipherMode = null;
         if (mode == MODE_CBC) {
             cipherMode = new CBCBlockCipher(new AESEngine());
 
-        } else if (mode == MODE_OFB) {
->>>>>>> 7b05ea79
+        } else {
+            //mode == MODE_OFB
             cipherMode = new OFBBlockCipher(new AESEngine(), 128);
         }
 
