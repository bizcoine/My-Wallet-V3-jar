--- conflicted
+++ resolved
@@ -20,49 +20,8 @@
     private static final double QUALITY_MEDIUM = 26;
     private static final double QUALITY_STRONG = 31;
 
-<<<<<<< HEAD
-	private PasswordUtil() {
-	}
-
-	public static PasswordUtil getInstance() {
-
-		if(instance == null) {
-
-			patternsWeight = new HashMap<Pattern,Double>();
-			patternsWeight.put(Pattern.compile("^\\d+$"), WEIGHT_BAD_PATTERN);								// all digits
-			patternsWeight.put(Pattern.compile("^[a-z]+\\d$"), WEIGHT_BAD_PATTERN);							// all lower then 1 digit
-			patternsWeight.put(Pattern.compile("^[A-Z]+\\d$"), WEIGHT_BAD_PATTERN);							// all upper then 1 digit
-			patternsWeight.put(Pattern.compile("^[a-zA-Z]+\\d$"), WEIGHT_COMMON_PATTERN);					// all alpha then 1 digit
-			patternsWeight.put(Pattern.compile("^[a-z]+\\d+$"), WEIGHT_COMMON_PATTERN);						// all lower then digits
-			patternsWeight.put(Pattern.compile("^[a-z]+$"), WEIGHT_BAD_PATTERN);							// all lower
-			patternsWeight.put(Pattern.compile("^[A-Z]+$"), WEIGHT_BAD_PATTERN);							// all upper
-			patternsWeight.put(Pattern.compile("^[A-Z][a-z]+$"), WEIGHT_BAD_PATTERN);						// only one upper at start
-			patternsWeight.put(Pattern.compile("^[A-Z][a-z]+\\d$"), WEIGHT_BAD_PATTERN);					// only one upper at start followed by 1 digit
-			patternsWeight.put(Pattern.compile("^[A-Z][a-z]+\\d+$"), WEIGHT_COMMON_PATTERN);				// only one upper at start followed by digits
-			patternsWeight.put(Pattern.compile("^[a-z]+[._!\\- @*#]$"), WEIGHT_BAD_PATTERN);				// all lower followed by 1 special character
-			patternsWeight.put(Pattern.compile("^[A-Z]+[._!\\- @*#]$"), WEIGHT_BAD_PATTERN);				// all upper followed by 1 special character
-			patternsWeight.put(Pattern.compile("^[a-zA-Z]+[._!\\- @*#]$"), WEIGHT_COMMON_PATTERN);			// all alpha followed by 1 special character
-			patternsWeight.put(Pattern.compile(
-								"[a-zA-Z0-9\\+\\.\\_\\%\\-\\+]{1,256}" +
-								"\\@" +
-								"[a-zA-Z0-9][a-zA-Z0-9\\-]{0,64}" +
-								"(" +
-								"\\." +
-								"[a-zA-Z0-9][a-zA-Z0-9\\-]{0,25}" +
-								")+"
-								), WEIGHT_BAD_PATTERN);													// email address
-			patternsWeight.put(Pattern.compile("_^(?:(?:https?|ftp)://)(?:\\S+(?::\\S*)?@)?(?:(?!10(?:\\.\\d{1,3}){3})(?!127(?:\\.\\d{1,3}){3})(?!169\\.254(?:\\.\\d{1,3}){2})(?!192\\.168(?:\\.\\d{1,3}){2})(?!172\\.(?:1[6-9]|2\\d|3[0-1])(?:\\.\\d{1,3}){2})(?:[1-9]\\d?|1\\d\\d|2[01]\\d|22[0-3])(?:\\.(?:1?\\d{1,2}|2[0-4]\\d|25[0-5])){2}(?:\\.(?:[1-9]\\d?|1\\d\\d|2[0-4]\\d|25[0-4]))|(?:(?:[a-z\\x{00a1}-\\x{ffff}0-9]+-?)*[a-z\\x{00a1}-\\x{ffff}0-9]+)(?:\\.(?:[a-z\\x{00a1}-\\x{ffff}0-9]+-?)*[a-z\\x{00a1}-\\x{ffff}0-9]+)*(?:\\.(?:[a-z\\x{00a1}-\\x{ffff}]{2,})))(?::\\d{2,5})?(?:/[^\\s]*)?$_iuS"), WEIGHT_COMMON_PATTERN);									// web url
-
-			patternsQuality = new HashMap<Pattern, Double>();
-			patternsQuality.put(Pattern.compile(".*\\d.*"), QUALITY_POOR);									// contains at least one digit
-			patternsQuality.put(Pattern.compile(".*[a-z].*"), QUALITY_MEDIUM);								// contains at least one lowercase
-			patternsQuality.put(Pattern.compile(".*[A-Z].*"), QUALITY_MEDIUM);								// contains at least one uppercase
-			patternsQuality.put(Pattern.compile(".*[^a-zA-Z0-9 ].*"), QUALITY_STRONG);						// contains at least one special char
-=======
     private PasswordUtil() {
-        ;
     }
->>>>>>> 7b05ea79
 
     public static PasswordUtil getInstance() {
 
