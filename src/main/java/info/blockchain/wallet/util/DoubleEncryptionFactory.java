package info.blockchain.wallet.util;

import info.blockchain.wallet.crypto.AESUtil;

import org.spongycastle.util.encoders.Hex;

import java.security.MessageDigest;

public class DoubleEncryptionFactory {

    private static DoubleEncryptionFactory instance = null;

<<<<<<< HEAD
    private DoubleEncryptionFactory()	 {
	}
=======
    private DoubleEncryptionFactory() {
        ;
    }
>>>>>>> 7b05ea79

    public static DoubleEncryptionFactory getInstance() {

        if (instance == null) {
            instance = new DoubleEncryptionFactory();
        }

        return instance;
    }

<<<<<<< HEAD
    public String encrypt(String encrypted, String sharedKey, String password2, int iterations)	 {
		return AESUtil.encrypt(encrypted, new CharSequenceX(sharedKey + password2), iterations);
    }

    public String decrypt(String encrypted2, String sharedKey, String password2, int iterations)	 {
		return AESUtil.decrypt(encrypted2, new CharSequenceX(sharedKey + password2), iterations);
=======
    public String encrypt(String encrypted, String sharedKey, String password2, int iterations) {
        String encrypted2 = AESUtil.encrypt(encrypted, new CharSequenceX(sharedKey + password2), iterations);
        return encrypted2;
    }

    public String decrypt(String encrypted2, String sharedKey, String password2, int iterations) {
        String decrypted = AESUtil.decrypt(encrypted2, new CharSequenceX(sharedKey + password2), iterations);
        return decrypted;
>>>>>>> 7b05ea79
    }

    public String getHash(String sharedKey, String password2, int iterations) {

        byte[] data = null;

        try {
            MessageDigest md = MessageDigest.getInstance("SHA-256");
            {
                // n rounds of SHA256
                data = md.digest((sharedKey + password2).getBytes("UTF-8"));
                // first hash already done above
                for (int i = 1; i < iterations; i++) {
                    data = md.digest(data);
                }

            }
        } catch (Exception e) {
            e.printStackTrace();
        }

        if (data != null) {
            return new String(Hex.encode(data));
        } else {
            return null;
        }

    }

    public boolean validateSecondPassword(String dpasswordhash, String sharedKey, CharSequenceX password2, int iterations) {
        String dhash = getHash(sharedKey, password2.toString(), iterations);
        return dpasswordhash.equals(dhash);
    }

}<|MERGE_RESOLUTION|>--- conflicted
+++ resolved
@@ -10,14 +10,8 @@
 
     private static DoubleEncryptionFactory instance = null;
 
-<<<<<<< HEAD
-    private DoubleEncryptionFactory()	 {
-	}
-=======
     private DoubleEncryptionFactory() {
-        ;
     }
->>>>>>> 7b05ea79
 
     public static DoubleEncryptionFactory getInstance() {
 
@@ -28,23 +22,12 @@
         return instance;
     }
 
-<<<<<<< HEAD
-    public String encrypt(String encrypted, String sharedKey, String password2, int iterations)	 {
-		return AESUtil.encrypt(encrypted, new CharSequenceX(sharedKey + password2), iterations);
-    }
-
-    public String decrypt(String encrypted2, String sharedKey, String password2, int iterations)	 {
-		return AESUtil.decrypt(encrypted2, new CharSequenceX(sharedKey + password2), iterations);
-=======
     public String encrypt(String encrypted, String sharedKey, String password2, int iterations) {
-        String encrypted2 = AESUtil.encrypt(encrypted, new CharSequenceX(sharedKey + password2), iterations);
-        return encrypted2;
+        return AESUtil.encrypt(encrypted, new CharSequenceX(sharedKey + password2), iterations);
     }
 
     public String decrypt(String encrypted2, String sharedKey, String password2, int iterations) {
-        String decrypted = AESUtil.decrypt(encrypted2, new CharSequenceX(sharedKey + password2), iterations);
-        return decrypted;
->>>>>>> 7b05ea79
+        return AESUtil.decrypt(encrypted2, new CharSequenceX(sharedKey + password2), iterations);
     }
 
     public String getHash(String sharedKey, String password2, int iterations) {
