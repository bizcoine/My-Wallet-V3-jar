--- conflicted
+++ resolved
@@ -30,15 +30,9 @@
         this.chars = chars;
     }
 
-<<<<<<< HEAD
     private void zap() {
-        if(chars != null) {
-            for(int i = 0; i < rounds; i++) {
-=======
-    public void zap() {
         if (chars != null) {
             for (int i = 0; i < rounds; i++) {
->>>>>>> 7b05ea79
                 fill('0');
                 rfill();
                 fill('0');
@@ -55,12 +49,8 @@
     }
 
     public char charAt(int index) {
-<<<<<<< HEAD
         System.out.println(1);
-        if(chars != null) {
-=======
         if (chars != null) {
->>>>>>> 7b05ea79
             return chars[index];
         } else {
             return 0;
@@ -81,15 +71,7 @@
 
     @Override
     public boolean equals(Object o) {
-<<<<<<< HEAD
         return o instanceof CharSequenceX && Arrays.equals(chars, ((CharSequenceX) o).chars);
-=======
-        if (o instanceof CharSequenceX) {
-            return Arrays.equals(chars, ((CharSequenceX) o).chars);
-        } else {
-            return false;
-        }
->>>>>>> 7b05ea79
     }
 
     public CharSequence subSequence(int start, int end) {
