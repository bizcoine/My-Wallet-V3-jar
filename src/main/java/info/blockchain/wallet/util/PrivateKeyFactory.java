package info.blockchain.wallet.util;

import org.apache.commons.codec.binary.Base64;
import org.apache.commons.lang3.ArrayUtils;
import org.bitcoinj.core.Base58;
import org.bitcoinj.core.DumpedPrivateKey;
import org.bitcoinj.core.ECKey;
import org.bitcoinj.params.MainNetParams;
import org.spongycastle.util.encoders.Hex;

import java.math.BigInteger;
import java.security.MessageDigest;
import java.security.NoSuchAlgorithmException;

public class PrivateKeyFactory {

    public final static String BASE58 = "base58";
    public final static String BASE64 = "base64";
    public final static String BIP38 = "bip38";
    public final static String HEX_UNCOMPRESSED = "hex_u";
    public final static String HEX_COMPRESSED = "hex_c";
    public final static String MINI = "mini";
    public final static String WIF_COMPRESSED = "wif_c";
    public final static String WIF_UNCOMPRESSED = "wif_u";


    private static PrivateKeyFactory instance = null;

<<<<<<< HEAD
    private PrivateKeyFactory()	 {
	}
=======
    private PrivateKeyFactory() {
        ;
    }
>>>>>>> 7b05ea79

    public static PrivateKeyFactory getInstance() {

        if (instance == null) {
            instance = new PrivateKeyFactory();
        }

        return instance;
    }

<<<<<<< HEAD
	public String getFormat(String key) {
		// 51 characters base58, always starts with a '5'
		if(key.matches("^5[1-9A-HJ-NP-Za-km-z]{50}$")) {
			return WIF_UNCOMPRESSED;
		}
		// 52 characters, always starts with 'K' or 'L'
		else if(key.matches("^[LK][1-9A-HJ-NP-Za-km-z]{51}$")) {
			return WIF_COMPRESSED;
		}
		else if(key.matches("^[1-9A-HJ-NP-Za-km-z]{44}$") || key.matches("^[1-9A-HJ-NP-Za-km-z]{43}$")) {
			return BASE58;
		}
		// assume uncompressed for hex (secret exponent)
		else if(key.matches("^[A-Fa-f0-9]{64}$")) {
			return HEX_UNCOMPRESSED;
		}
		else if(key.matches("^[A-Za-z0-9/=+]{44}$")) {
			return BASE64;
		}
		else if(key.matches("^6P[1-9A-HJ-NP-Za-km-z]{56}$")) {
			return BIP38;
		}
		else if(key.matches("^S[1-9A-HJ-NP-Za-km-z]{21}$") ||
				key.matches("^S[1-9A-HJ-NP-Za-km-z]{25}$") ||
				key.matches("^S[1-9A-HJ-NP-Za-km-z]{29}$") ||
				key.matches("^S[1-9A-HJ-NP-Za-km-z]{30}$")) {

			byte[] testBytes;
			String data = key + "?";
			try {
				Hash hash = new Hash(MessageDigest.getInstance("SHA-256").digest(data.getBytes("UTF-8")));
				testBytes = hash.getBytes();

				if((testBytes[0] == 0x00)) {
					return MINI;
				}

			} catch (Exception e) {
				e.printStackTrace();
				return null;
			}

			return null;
		}
		else {
			return null;
		}
	}
=======
    public String getFormat(String key) throws Exception {
        // 51 characters base58, always starts with a '5'
        if (key.matches("^5[1-9A-HJ-NP-Za-km-z]{50}$")) {
            return WIF_UNCOMPRESSED;
        }
        // 52 characters, always starts with 'K' or 'L'
        else if (key.matches("^[LK][1-9A-HJ-NP-Za-km-z]{51}$")) {
            return WIF_COMPRESSED;
        } else if (key.matches("^[1-9A-HJ-NP-Za-km-z]{44}$") || key.matches("^[1-9A-HJ-NP-Za-km-z]{43}$")) {
            return BASE58;
        }
        // assume uncompressed for hex (secret exponent)
        else if (key.matches("^[A-Fa-f0-9]{64}$")) {
            return HEX_UNCOMPRESSED;
        } else if (key.matches("^[A-Za-z0-9/=+]{44}$")) {
            return BASE64;
        } else if (key.matches("^6P[1-9A-HJ-NP-Za-km-z]{56}$")) {
            return BIP38;
        } else if (key.matches("^S[1-9A-HJ-NP-Za-km-z]{21}$") ||
                key.matches("^S[1-9A-HJ-NP-Za-km-z]{25}$") ||
                key.matches("^S[1-9A-HJ-NP-Za-km-z]{29}$") ||
                key.matches("^S[1-9A-HJ-NP-Za-km-z]{30}$")) {

            byte[] testBytes = null;
            String data = key + "?";
            try {
                Hash hash = new Hash(MessageDigest.getInstance("SHA-256").digest(data.getBytes("UTF-8")));
                testBytes = hash.getBytes();

                if ((testBytes[0] == 0x00)) {
                    return MINI;
                }

            } catch (Exception e) {
                e.printStackTrace();
                return null;
            }

            return null;
        } else {
            return null;
        }
    }
>>>>>>> 7b05ea79

    public ECKey getKey(String format, String data) throws Exception {
        return getKey(format, data, null);
    }

    public ECKey getKey(String format, String data, CharSequenceX password) throws Exception {
        if (format.equals(WIF_UNCOMPRESSED) || format.equals(WIF_COMPRESSED)) {
            DumpedPrivateKey pk = new DumpedPrivateKey(MainNetParams.get(), data);
            return pk.getKey();
        } else if (format.equals(BASE58)) {
            return decodeBase58PK(data);
        } else if (format.equals(BASE64)) {
            return decodeBase64PK(data);
        } else if (format.equals(HEX_UNCOMPRESSED)) {
            return decodeHexPK(data, false);
        } else if (format.equals(HEX_COMPRESSED)) {
            return decodeHexPK(data, true);
        } else if (format.equals(MINI)) {

            try {
                Hash hash = new Hash(MessageDigest.getInstance("SHA-256").digest(data.getBytes("UTF-8")));
                return decodeHexPK(hash.toString(), false);    // assume uncompressed
            } catch (Exception e) {
                e.printStackTrace();
                return null;
            }

        } else {
            return null;
        }
    }

    private ECKey decodeBase58PK(String base58Priv) throws Exception {
        byte[] privBytes = Base58.decode(base58Priv);
        // Prepend a zero byte to make the biginteger unsigned
        byte[] appendZeroByte = ArrayUtils.addAll(new byte[1], privBytes);
        ECKey ecKey = new ECKey(new BigInteger(appendZeroByte), null, true);
        return ecKey;
    }

<<<<<<< HEAD
		}
		else {
			return null;
		}
	}

	private ECKey decodeBase58PK(String base58Priv) throws Exception {
		byte[] privBytes = Base58.decode(base58Priv);
		// Prepend a zero byte to make the biginteger unsigned
		byte[] appendZeroByte = ArrayUtils.addAll(new byte[1], privBytes);
		return ECKey.fromPrivate(new BigInteger(appendZeroByte), true);
	}

	private ECKey decodeBase64PK(String base64Priv) {
		byte[] privBytes = Base64.decodeBase64(base64Priv.getBytes());
		// Prepend a zero byte to make the biginteger unsigned
		byte[] appendZeroByte = ArrayUtils.addAll(new byte[1], privBytes);
		return ECKey.fromPrivate(new BigInteger(appendZeroByte), true);
	}
=======
    private ECKey decodeBase64PK(String base64Priv) throws Exception {
        byte[] privBytes = Base64.decodeBase64(base64Priv.getBytes());
        // Prepend a zero byte to make the biginteger unsigned
        byte[] appendZeroByte = ArrayUtils.addAll(new byte[1], privBytes);
        ECKey ecKey = new ECKey(new BigInteger(appendZeroByte), null, true);
        return ecKey;
    }
>>>>>>> 7b05ea79

    private ECKey decodeHexPK(String hex, boolean compressed) {
        byte[] privBytes = Hex.decode(hex);
        // Prepend a zero byte to make the biginteger unsigned
        byte[] appendZeroByte = ArrayUtils.addAll(new byte[1], privBytes);
		return ECKey.fromPrivate(new BigInteger(appendZeroByte), compressed);
    }

<<<<<<< HEAD
	private String decryptPK(String base58Priv) {
=======
    private String decryptPK(String base58Priv) throws Exception {
>>>>>>> 7b05ea79

		/*
        if (this.isDoubleEncrypted()) {
			if (this.temporySecondPassword == null || !this.validateSecondPassword(temporySecondPassword))
				throw new Exception("You must provide a second password");

			base58Priv = decryptPK(base58Priv, getSharedKey(), this.temporySecondPassword, this.getDoubleEncryptionPbkdf2Iterations());
		}
		*/

        return base58Priv;
    }

    private ECKey decodePK(String base58Priv) throws Exception {
        return decodeBase58PK(decryptPK(base58Priv));
    }

    private byte[] hash(byte[] data, int offset, int len) {
        try {
            MessageDigest a = MessageDigest.getInstance("SHA-256");
            a.update(data, offset, len);
            return a.digest(a.digest());
        } catch (NoSuchAlgorithmException e) {
            throw new RuntimeException(e);
        }
    }

    private byte[] hash(byte[] data) {
        return hash(data, 0, data.length);
    }

}<|MERGE_RESOLUTION|>--- conflicted
+++ resolved
@@ -26,14 +26,8 @@
 
     private static PrivateKeyFactory instance = null;
 
-<<<<<<< HEAD
-    private PrivateKeyFactory()	 {
-	}
-=======
     private PrivateKeyFactory() {
-        ;
     }
->>>>>>> 7b05ea79
 
     public static PrivateKeyFactory getInstance() {
 
@@ -44,57 +38,7 @@
         return instance;
     }
 
-<<<<<<< HEAD
-	public String getFormat(String key) {
-		// 51 characters base58, always starts with a '5'
-		if(key.matches("^5[1-9A-HJ-NP-Za-km-z]{50}$")) {
-			return WIF_UNCOMPRESSED;
-		}
-		// 52 characters, always starts with 'K' or 'L'
-		else if(key.matches("^[LK][1-9A-HJ-NP-Za-km-z]{51}$")) {
-			return WIF_COMPRESSED;
-		}
-		else if(key.matches("^[1-9A-HJ-NP-Za-km-z]{44}$") || key.matches("^[1-9A-HJ-NP-Za-km-z]{43}$")) {
-			return BASE58;
-		}
-		// assume uncompressed for hex (secret exponent)
-		else if(key.matches("^[A-Fa-f0-9]{64}$")) {
-			return HEX_UNCOMPRESSED;
-		}
-		else if(key.matches("^[A-Za-z0-9/=+]{44}$")) {
-			return BASE64;
-		}
-		else if(key.matches("^6P[1-9A-HJ-NP-Za-km-z]{56}$")) {
-			return BIP38;
-		}
-		else if(key.matches("^S[1-9A-HJ-NP-Za-km-z]{21}$") ||
-				key.matches("^S[1-9A-HJ-NP-Za-km-z]{25}$") ||
-				key.matches("^S[1-9A-HJ-NP-Za-km-z]{29}$") ||
-				key.matches("^S[1-9A-HJ-NP-Za-km-z]{30}$")) {
-
-			byte[] testBytes;
-			String data = key + "?";
-			try {
-				Hash hash = new Hash(MessageDigest.getInstance("SHA-256").digest(data.getBytes("UTF-8")));
-				testBytes = hash.getBytes();
-
-				if((testBytes[0] == 0x00)) {
-					return MINI;
-				}
-
-			} catch (Exception e) {
-				e.printStackTrace();
-				return null;
-			}
-
-			return null;
-		}
-		else {
-			return null;
-		}
-	}
-=======
-    public String getFormat(String key) throws Exception {
+    public String getFormat(String key) {
         // 51 characters base58, always starts with a '5'
         if (key.matches("^5[1-9A-HJ-NP-Za-km-z]{50}$")) {
             return WIF_UNCOMPRESSED;
@@ -117,7 +61,7 @@
                 key.matches("^S[1-9A-HJ-NP-Za-km-z]{29}$") ||
                 key.matches("^S[1-9A-HJ-NP-Za-km-z]{30}$")) {
 
-            byte[] testBytes = null;
+            byte[] testBytes;
             String data = key + "?";
             try {
                 Hash hash = new Hash(MessageDigest.getInstance("SHA-256").digest(data.getBytes("UTF-8")));
@@ -137,7 +81,6 @@
             return null;
         }
     }
->>>>>>> 7b05ea79
 
     public ECKey getKey(String format, String data) throws Exception {
         return getKey(format, data, null);
@@ -174,52 +117,24 @@
         byte[] privBytes = Base58.decode(base58Priv);
         // Prepend a zero byte to make the biginteger unsigned
         byte[] appendZeroByte = ArrayUtils.addAll(new byte[1], privBytes);
-        ECKey ecKey = new ECKey(new BigInteger(appendZeroByte), null, true);
-        return ecKey;
+        return ECKey.fromPrivate(new BigInteger(appendZeroByte), true);
     }
 
-<<<<<<< HEAD
-		}
-		else {
-			return null;
-		}
-	}
-
-	private ECKey decodeBase58PK(String base58Priv) throws Exception {
-		byte[] privBytes = Base58.decode(base58Priv);
-		// Prepend a zero byte to make the biginteger unsigned
-		byte[] appendZeroByte = ArrayUtils.addAll(new byte[1], privBytes);
-		return ECKey.fromPrivate(new BigInteger(appendZeroByte), true);
-	}
-
-	private ECKey decodeBase64PK(String base64Priv) {
-		byte[] privBytes = Base64.decodeBase64(base64Priv.getBytes());
-		// Prepend a zero byte to make the biginteger unsigned
-		byte[] appendZeroByte = ArrayUtils.addAll(new byte[1], privBytes);
-		return ECKey.fromPrivate(new BigInteger(appendZeroByte), true);
-	}
-=======
-    private ECKey decodeBase64PK(String base64Priv) throws Exception {
+    private ECKey decodeBase64PK(String base64Priv) {
         byte[] privBytes = Base64.decodeBase64(base64Priv.getBytes());
         // Prepend a zero byte to make the biginteger unsigned
         byte[] appendZeroByte = ArrayUtils.addAll(new byte[1], privBytes);
-        ECKey ecKey = new ECKey(new BigInteger(appendZeroByte), null, true);
-        return ecKey;
+        return ECKey.fromPrivate(new BigInteger(appendZeroByte), true);
     }
->>>>>>> 7b05ea79
 
     private ECKey decodeHexPK(String hex, boolean compressed) {
         byte[] privBytes = Hex.decode(hex);
         // Prepend a zero byte to make the biginteger unsigned
         byte[] appendZeroByte = ArrayUtils.addAll(new byte[1], privBytes);
-		return ECKey.fromPrivate(new BigInteger(appendZeroByte), compressed);
+        return ECKey.fromPrivate(new BigInteger(appendZeroByte), compressed);
     }
 
-<<<<<<< HEAD
-	private String decryptPK(String base58Priv) {
-=======
-    private String decryptPK(String base58Priv) throws Exception {
->>>>>>> 7b05ea79
+    private String decryptPK(String base58Priv) {
 
 		/*
         if (this.isDoubleEncrypted()) {
