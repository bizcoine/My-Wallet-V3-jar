package info.blockchain.wallet.util;

import java.security.MessageDigest;
import java.security.NoSuchAlgorithmException;

public class Util {

    private static Util instance = null;

    private Util() {
<<<<<<< HEAD
=======
        ;
>>>>>>> 7b05ea79
    }

    public static Util getInstance() {

        if (instance == null) {
            instance = new Util();
        }

        return instance;
    }

    public byte[] xor(byte[] a, byte[] b) {

        if (a.length != b.length) {
            return null;
        }

        byte[] ret = new byte[a.length];

        for (int i = 0; i < a.length; i++) {
            ret[i] = (byte) ((int) b[i] ^ (int) a[i]);
        }

        return ret;
    }

    /**
     * Calculates the SHA-256 hash of the given byte range, and then hashes the resulting hash
     * again. This is standard procedure in Bitcoin. The resulting hash is in big endian form.
     */
    @SuppressWarnings("SynchronizationOnLocalVariableOrMethodParameter")
    public static byte[] doubleDigest(byte[] input, int offset, int length) {

        MessageDigest digest;

        try {
            digest = MessageDigest.getInstance("SHA-256");

            synchronized (digest) {
                digest.reset();
                digest.update(input, offset, length);
                byte[] first = digest.digest();
                return digest.digest(first);
            }

        } catch (NoSuchAlgorithmException e) {
            throw new RuntimeException(e);  // Can't happen.
        }
    }
}<|MERGE_RESOLUTION|>--- conflicted
+++ resolved
@@ -8,10 +8,6 @@
     private static Util instance = null;
 
     private Util() {
-<<<<<<< HEAD
-=======
-        ;
->>>>>>> 7b05ea79
     }
 
     public static Util getInstance() {
