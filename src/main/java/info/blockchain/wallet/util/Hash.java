--- conflicted
+++ resolved
@@ -7,94 +7,6 @@
 
 public class Hash implements Serializable {
 
-<<<<<<< HEAD
-	private final byte[] hash;
-
-	public Hash() {
-		this.hash = null;
-	}
-
-	public Hash(String hex) {
-		this.hash = Hex.decode(hex);
-	}
-
-	public Hash(byte[] bytes) {
-		this.hash = bytes;
-	}
-
-	public void reverse() {
-	      if (hash == null) {
-	          return;
-	      }
-	      int i = 0;
-	      int j = hash.length - 1;
-	      byte tmp;
-	      while(j > i) {
-	          tmp = hash[j];
-	          hash[j] = hash[i];
-	          hash[i] = tmp;
-	          j--;
-	          i++;
-	      }
-	}
-
-	public byte[] getBytes() {
-		return hash;
-	}
-
-	public int nLeadingZeros() {
-		int n = 0;
-
-		for (byte b : hash) {
-			if (b == 0)
-				n += 8;
-			else {
-				n += Math.max(0, Integer.numberOfLeadingZeros(b) - (3 * 8));
-				break;
-			}
-		}
-
-		return n;
-	}
-
-	public boolean isNull() {
-		if (hash == null || hash.length == 0)
-			return true;
-
-		for (byte b : hash) {
-			if (b != 0)
-				return false;
-		}
-
-		return true;
-	}
-
-	@Override
-	public String toString() {
-
-		if (hash == null)
-			return null;
-
-		return new String(Hex.encode(hash));
-	}
-
-	@Override
-	public int hashCode() {
-		return Arrays.hashCode(hash);
-	}
-
-	@Override
-	public boolean equals(Object obj) {
-		if (this == obj)
-			return true;
-		if (obj == null)
-			return false;
-		if (getClass() != obj.getClass())
-			return false;
-		Hash other = (Hash) obj;
-		return Arrays.equals(hash, other.hash);
-	}
-=======
     private final byte[] hash;
 
     public Hash() {
@@ -179,9 +91,6 @@
         if (getClass() != obj.getClass())
             return false;
         Hash other = (Hash) obj;
-        if (!Arrays.equals(hash, other.hash))
-            return false;
-        return true;
+        return Arrays.equals(hash, other.hash);
     }
->>>>>>> 7b05ea79
 }