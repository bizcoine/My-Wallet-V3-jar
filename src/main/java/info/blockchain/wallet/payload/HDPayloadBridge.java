package info.blockchain.wallet.payload;

import info.blockchain.api.Balance;
import info.blockchain.bip44.Address;
import info.blockchain.bip44.Wallet;
import info.blockchain.bip44.WalletFactory;
import info.blockchain.wallet.util.CharSequenceX;
import info.blockchain.wallet.util.DoubleEncryptionFactory;

import org.apache.commons.lang3.StringUtils;
import org.bitcoinj.core.AddressFormatException;
import org.bitcoinj.params.MainNetParams;

import java.util.ArrayList;
import java.util.List;
import java.util.UUID;

public class HDPayloadBridge {

    private final int DEFAULT_MNEMONIC_LENGTH = 12;
    private final int DEFAULT_NEW_WALLET_SIZE = 1;
    private final String DEFAULT_PASSPHRASE = "";

    private final WalletFactory bip44WalletFactory;

    public HDPayloadBridge() {
        this.bip44WalletFactory = new WalletFactory();
    }

    public class HDWalletPayloadPair {
        Payload payload;
        Wallet wallet;
    }

    public HDWalletPayloadPair createHDWallet(String defaultAccountName) throws Exception {

        HDWalletPayloadPair result = new HDWalletPayloadPair();
        result.wallet = bip44WalletFactory.newWallet(DEFAULT_MNEMONIC_LENGTH, DEFAULT_PASSPHRASE, DEFAULT_NEW_WALLET_SIZE);
        result.payload = createBlockchainWallet(defaultAccountName, result.wallet);

        return result;
    }

    public HDWalletPayloadPair restoreHDWallet(String seed, String defaultAccountName) throws Exception {

        return restoreWallet(seed, defaultAccountName, DEFAULT_PASSPHRASE);
    }

    public HDWalletPayloadPair restoreHDWallet(String seed, String defaultAccountName, String passphrase) throws Exception {

        return restoreWallet(seed, defaultAccountName, passphrase);
    }

    private HDWalletPayloadPair restoreWallet(String seed, String defaultAccountName, String passphrase) throws Exception {

        HDWalletPayloadPair result = new HDWalletPayloadPair();
        result.wallet = bip44WalletFactory.restoreWallet(seed, passphrase, DEFAULT_NEW_WALLET_SIZE);

        int index = 0;
        int walletSize = 1;
        final int lookAheadTotal = 10;
        int lookAhead = lookAheadTotal;

        while (lookAhead > 0) {

            String xpub = result.wallet.getAccount(index).xpubstr();

            boolean hasTransactions = (new Balance().getXpubTransactionCount(xpub) > 0L);
            if (hasTransactions) {
                lookAhead = lookAheadTotal;
                walletSize++;
            }

            result.wallet.addAccount();
            index++;
            lookAhead--;
        }

        result.wallet = bip44WalletFactory.restoreWallet(seed, passphrase, walletSize);
        result.payload = createBlockchainWallet(defaultAccountName, result.wallet);

        return result;
    }

    public Wallet getHDWalletFromPayload(Payload payload) throws Exception {
        return bip44WalletFactory.restoreWallet(payload.getHdWallet().getSeedHex(),
                DEFAULT_PASSPHRASE,
                payload.getHdWallet().getAccounts().size());
    }

    public Wallet getHDWatchOnlyWalletFromXpubs(String[] xpubs) throws Exception {
        return new Wallet(MainNetParams.get(), xpubs);
    }

    public Wallet decryptWatchOnlyWallet(Payload payload, String decrypted_hex) throws Exception {
        return bip44WalletFactory.restoreWallet(decrypted_hex, DEFAULT_PASSPHRASE, payload.getHdWallet().getAccounts().size());
    }

<<<<<<< HEAD
    private Payload createBlockchainWallet(String defaultAccountName, Wallet hdw) {
=======
    private Payload createBlockchainWallet(String defaultAccountName, Wallet hdw)throws IOException, MnemonicException.MnemonicLengthException {
>>>>>>> 7b05ea79

        String guid = UUID.randomUUID().toString();
        String sharedKey = UUID.randomUUID().toString();

        Payload payload = new Payload();
        payload.setGuid(guid);
        payload.setSharedKey(sharedKey);

        HDWallet payloadHDWallet = new HDWallet();
        payloadHDWallet.setSeedHex(hdw.getSeedHex());

        List<info.blockchain.bip44.Account> hdAccounts = hdw.getAccounts();
        List<info.blockchain.wallet.payload.Account> payloadAccounts = new ArrayList<Account>();

        int accountNumber = 1;
        for (int i = 0; i < hdAccounts.size(); i++) {

            String label = defaultAccountName;
            if (accountNumber > 1) {
                label = defaultAccountName + " " + accountNumber;
            }
            info.blockchain.wallet.payload.Account account = new info.blockchain.wallet.payload.Account(label);
            accountNumber++;

            String xpub = hdw.getAccounts().get(i).xpubstr();
            account.setXpub(xpub);
            String xpriv = hdw.getAccounts().get(i).xprvstr();
            account.setXpriv(xpriv);

            payloadAccounts.add(account);
        }
        payloadHDWallet.setAccounts(payloadAccounts);

        payload.setHdWallets(payloadHDWallet);

        payload.setUpgraded(true);

        return payload;
    }

    /*
    When called from Android - First apply PRNGFixes
     */
    public boolean upgradeV2PayloadToV3(Payload payload, CharSequenceX secondPassword,
                                        boolean isNewlyCreated, String defaultAccountName) throws Exception {

        //
        // create HD wallet and sync w/ payload
        //
        if (payload.getHdWallets() == null || payload.getHdWallets().size() == 0) {

            String xpub;
            int attempts = 0;
            boolean no_tx = false;

            do {

                attempts++;

                Wallet wallet = bip44WalletFactory.newWallet(DEFAULT_MNEMONIC_LENGTH, DEFAULT_PASSPHRASE, DEFAULT_NEW_WALLET_SIZE);
                HDWallet hdw = new HDWallet();
                String seedHex = wallet.getSeedHex();
                if (!StringUtils.isEmpty(secondPassword)) {
                    seedHex = DoubleEncryptionFactory.getInstance().encrypt(
                            seedHex,
                            payload.getSharedKey(),
                            secondPassword.toString(),
                            payload.getDoubleEncryptionPbkdf2Iterations());
                }

                hdw.setSeedHex(seedHex);
                List<Account> accounts = new ArrayList<Account>();
                xpub = wallet.getAccount(0).xpubstr();
                if (isNewlyCreated) {
                    accounts.add(new Account());
                    accounts.get(0).setXpub(xpub);
                    String xpriv = wallet.getAccount(0).xprvstr();
                    if (!StringUtils.isEmpty(secondPassword)) {
                        xpriv = DoubleEncryptionFactory.getInstance().encrypt(
                                xpriv,
                                payload.getSharedKey(),
                                secondPassword.toString(),
                                payload.getDoubleEncryptionPbkdf2Iterations());
                    }
                    accounts.get(0).setXpriv(xpriv);
                }
                hdw.setAccounts(accounts);
                payload.setHdWallets(hdw);
                payload.setUpgraded(true);

                payload.getHdWallet().getAccounts().get(0).setLabel(defaultAccountName);

                try {
                    no_tx = (new Balance().getXpubTransactionCount(xpub) == 0L);
                } catch (Exception e) {
                    e.printStackTrace();
                }

            } while (!no_tx && attempts < 3);

            return !(!no_tx && isNewlyCreated);
        }

        List<Account> accounts = payload.getHdWallet().getAccounts();
        payload.getHdWallet().setAccounts(accounts);

        return true;
    }

    public Address getAddressAt(String xpub, int chain, int addressIndex) throws AddressFormatException {

        info.blockchain.bip44.Account account = new info.blockchain.bip44.Account(MainNetParams.get(), xpub);
        return account.getChain(chain).getAddressAt(addressIndex);
    }
}<|MERGE_RESOLUTION|>--- conflicted
+++ resolved
@@ -96,11 +96,7 @@
         return bip44WalletFactory.restoreWallet(decrypted_hex, DEFAULT_PASSPHRASE, payload.getHdWallet().getAccounts().size());
     }
 
-<<<<<<< HEAD
     private Payload createBlockchainWallet(String defaultAccountName, Wallet hdw) {
-=======
-    private Payload createBlockchainWallet(String defaultAccountName, Wallet hdw)throws IOException, MnemonicException.MnemonicLengthException {
->>>>>>> 7b05ea79
 
         String guid = UUID.randomUUID().toString();
         String sharedKey = UUID.randomUUID().toString();
@@ -144,8 +140,7 @@
     /*
     When called from Android - First apply PRNGFixes
      */
-    public boolean upgradeV2PayloadToV3(Payload payload, CharSequenceX secondPassword,
-                                        boolean isNewlyCreated, String defaultAccountName) throws Exception {
+    public boolean upgradeV2PayloadToV3(Payload payload, CharSequenceX secondPassword, boolean isNewlyCreated, String defaultAccountName) throws Exception {
 
         //
         // create HD wallet and sync w/ payload
