--- conflicted
+++ resolved
@@ -181,14 +181,9 @@
     public List<String> getActiveLegacyAddressStringList() {
         List<String> addrs = new ArrayList<String>();
 
-<<<<<<< HEAD
-        for (LegacyAddress legacyAddress : legacyAddressList) {
-            if (legacyAddress.getTag() == LegacyAddress.NORMAL_ADDRESS) {
-=======
-        for (LegacyAddress legacyAddress : legacyAddresses) {
+        for (LegacyAddress legacyAddress : legacyAddressList) {
             if (legacyAddress.getTag() == LegacyAddress.NORMAL_ADDRESS &&
                     !legacyAddress.isWatchOnly()) {
->>>>>>> 6e2077e5
                 addrs.add(legacyAddress.getAddress());
             }
         }
