--- conflicted
+++ resolved
@@ -11,10 +11,6 @@
     private long amount = 0L;
 
     public XPut() {
-<<<<<<< HEAD
-=======
-        ;
->>>>>>> 7b05ea79
     }
 
     public XPut(int id, String addr, boolean multi, long amount) {
