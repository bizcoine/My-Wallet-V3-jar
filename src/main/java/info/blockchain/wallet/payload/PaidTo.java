package info.blockchain.wallet.payload;

import org.json.JSONException;
import org.json.JSONObject;

public class PaidTo {

    private String strEmail = null;
    private String strMobile = null;
    private Integer strRedeemedAt = null;
    private String strAddress = null;

    public PaidTo() {
<<<<<<< HEAD
=======
        ;
>>>>>>> 7b05ea79
    }

    public PaidTo(String email, String mobile, Integer redeemed, String address) {
        this.strEmail = email;
        this.strMobile = mobile;
        this.strRedeemedAt = redeemed;
        this.strAddress = address;
    }

    public String getEmail() {
        return strEmail;
    }

    public void setEmail(String strEmail) {
        this.strEmail = strEmail;
    }

    public String getMobile() {
        return strMobile;
    }

    public void setMobile(String strMobile) {
        this.strMobile = strMobile;
    }

    public Integer getRedeemedAt() {
        return strRedeemedAt;
    }

    public void setRedeemedAt(Integer strRedeemedAt) {
        this.strRedeemedAt = strRedeemedAt;
    }

    public String getAddress() {
        return strAddress;
    }

    public void setAddress(String strAddress) {
        this.strAddress = strAddress;
    }

    public JSONObject dumpJSON() throws JSONException {

        JSONObject obj = new JSONObject();

        if ((strEmail != null) && !"".equals(strEmail)) {
            obj.put("email", strEmail);
        } else {
            obj.put("email", JSONObject.NULL);
        }
        if ((strMobile != null) && !"".equals(strMobile)) {
            obj.put("mobile", strMobile);
        } else {
            obj.put("mobile", JSONObject.NULL);
        }
        if ((strRedeemedAt != null)) {
            obj.put("redeemedAt", strRedeemedAt);
        } else {
            obj.put("redeemedAt", JSONObject.NULL);
        }
        if ((strAddress != null) && !"".equals(strAddress)) {
            obj.put("address", strAddress);
        } else {
            obj.put("address", JSONObject.NULL);
        }
        return obj;
    }

}<|MERGE_RESOLUTION|>--- conflicted
+++ resolved
@@ -11,10 +11,6 @@
     private String strAddress = null;
 
     public PaidTo() {
-<<<<<<< HEAD
-=======
-        ;
->>>>>>> 7b05ea79
     }
 
     public PaidTo(String email, String mobile, Integer redeemed, String address) {
