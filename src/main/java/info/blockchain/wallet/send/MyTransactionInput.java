--- conflicted
+++ resolved
@@ -1,10 +1,5 @@
 package info.blockchain.wallet.send;
 
-<<<<<<< HEAD
-=======
-import org.bitcoinj.core.Address;
-import org.bitcoinj.core.AddressFormatException;
->>>>>>> 7b05ea79
 import org.bitcoinj.core.Coin;
 import org.bitcoinj.core.NetworkParameters;
 import org.bitcoinj.core.Transaction;
@@ -24,16 +19,14 @@
     public String txHash;
     public int txPos;
 
-    public MyTransactionInput(NetworkParameters params, Transaction parentTransaction,
-                              byte[] scriptBytes, TransactionOutPoint outpoint, String txHash, int txPos) {
+    public MyTransactionInput(NetworkParameters params, Transaction parentTransaction, byte[] scriptBytes, TransactionOutPoint outpoint, String txHash, int txPos) {
         super(params, parentTransaction, scriptBytes, outpoint);
         this.params = params;
         this.txHash = txHash;
         this.txPos = txPos;
     }
 
-    public MyTransactionInput(NetworkParameters params, Transaction parentTransaction,
-                              byte[] scriptBytes, TransactionOutPoint outpoint) {
+    public MyTransactionInput(NetworkParameters params, Transaction parentTransaction, byte[] scriptBytes, TransactionOutPoint outpoint) {
         super(params, parentTransaction, scriptBytes, outpoint);
         this.params = params;
         this.txHash = "";
