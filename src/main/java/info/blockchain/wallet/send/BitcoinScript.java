package info.blockchain.wallet.send;

import info.blockchain.wallet.util.Hash;

import org.bitcoinj.core.Utils;

import java.util.ArrayList;
import java.util.List;

public class BitcoinScript {

<<<<<<< HEAD
	final List<byte[]> chunks;
	final byte[] program;
	int cursor;

	public static final int ScriptOutTypeStrange = 0;
	public static final int ScriptOutTypeAddress = 1;
	public static final int ScriptOutTypePubKey = 2;
	public static final int ScriptOutTypeP2SH = 3;
	public static final int ScriptOutTypeMultiSig = 4;
	public static final int ScriptInTypeStrange = 5;
	public static final int ScriptInTypeAddress = 6;
	public static final int ScriptInTypePubKey = 7;

	// push value

	public static final int OP_0 = 0;
	public static final int OP_FALSE = 0;
	public static final int OP_PUSHDATA1 = 76;
	public static final int OP_PUSHDATA2 = 77;
	public static final int OP_PUSHDATA4 = 78;
	public static final int OP_1NEGATE = 79;
	public static final int OP_RESERVED = 80;
	public static final int OP_1 = 81;
	public static final int OP_2 = 82;
	public static final int OP_3 = 83;
	public static final int OP_4 = 84;
	public static final int OP_5 = 85;
	public static final int OP_6 = 86;
	public static final int OP_7 = 87;
	public static final int OP_8 = 88;
	public static final int OP_9 = 89;
	public static final int OP_10 = 90;
	public static final int OP_11 = 91;
	public static final int OP_12 = 92;
	public static final int OP_13 = 93;
	public static final int OP_14 = 94;
	public static final int OP_15 = 95;
	public static final int OP_16 = 96;

	// control
	public static final int OP_NOP = 97;
	public static final int OP_VER = 98;
	public static final int OP_IF = 99;
	public static final int OP_NOTIF = 100;
	public static final int OP_VERIF = 101;
	public static final int OP_VERNOTIF = 102;
	public static final int OP_ELSE = 103;
	public static final int OP_ENDIF = 104;
	public static final int OP_VERIFY = 105;
	public static final int OP_RETURN = 106;

	// stack ops
	public static final int OP_TOALTSTACK = 107;
	public static final int OP_FROMALTSTACK = 108;
	public static final int OP_2DROP = 109;
	public static final int OP_2DUP = 110;
	public static final int OP_3DUP = 111;
	public static final int OP_2OVER = 112;
	public static final int OP_2ROT = 113;
	public static final int OP_2SWAP = 114;
	public static final int OP_IFDUP = 115;
	public static final int OP_DEPTH = 116;
	public static final int OP_DROP = 117;
	public static final int OP_DUP = 118;
	public static final int OP_NIP = 119;
	public static final int OP_OVER = 120;
	public static final int OP_PICK = 121;
	public static final int OP_ROLL = 122;
	public static final int OP_ROT = 123;
	public static final int OP_SWAP = 124;
	public static final int OP_TUCK = 125;

	// splice ops
	public static final int OP_CAT = 126;
	public static final int OP_SUBSTR = 127;
	public static final int OP_LEFT = 128;
	public static final int OP_RIGHT = 129;
	public static final int OP_SIZE = 130;

	// bit logic
	public static final int OP_INVERT = 131;
	public static final int OP_AND = 132;
	public static final int OP_OR = 133;
	public static final int OP_XOR = 134;
	public static final int OP_EQUAL = 135;
	public static final int OP_EQUALVERIFY = 136;
	public static final int OP_RESERVED1 = 137;
	public static final int OP_RESERVED2 = 138;

	// numeric
	public static final int OP_1ADD = 139;
	public static final int OP_1SUB = 140;
	public static final int OP_2MUL = 141;
	public static final int OP_2DIV = 142;
	public static final int OP_NEGATE = 143;
	public static final int OP_ABS = 144;
	public static final int OP_NOT = 145;
	public static final int OP_0NOTEQUAL = 146;

	public static final int OP_ADD = 147;
	public static final int OP_SUB = 148;
	public static final int OP_MUL = 149;
	public static final int OP_DIV = 150;
	public static final int OP_MOD = 151;
	public static final int OP_LSHIFT = 152;
	public static final int OP_RSHIFT = 153;

	public static final int OP_BOOLAND = 154;
	public static final int OP_BOOLOR = 155;
	public static final int OP_NUMEQUAL = 156;
	public static final int OP_NUMEQUALVERIFY = 157;
	public static final int OP_NUMNOTEQUAL = 158;
	public static final int OP_LESSTHAN = 159;
	public static final int OP_GREATERTHAN = 160;
	public static final int OP_LESSTHANOREQUAL = 161;
	public static final int OP_GREATERTHANOREQUAL = 162;
	public static final int OP_MIN = 163;
	public static final int OP_MAX = 164;

	public static final int OP_WITHIN = 165;

	// crypto
	public static final int OP_RIPEMD160 = 166;
	public static final int OP_SHA1 = 167;
	public static final int OP_SHA256 = 168;
	public static final int OP_HASH160 = 169;
	public static final int OP_HASH256 = 170;
	public static final int OP_CODESEPARATOR = 171;
	public static final int OP_CHECKSIG = 172;
	public static final int OP_CHECKSIGVERIFY = 173;
	public static final int OP_CHECKMULTISIG = 174;
	public static final int OP_CHECKMULTISIGVERIFY = 175;

	// expansion
	public static final int OP_NOP1 = 176;
	public static final int OP_NOP2 = 177;
	public static final int OP_NOP3 = 178;
	public static final int OP_NOP4 = 179;
	public static final int OP_NOP5 = 180;
	public static final int OP_NOP6 = 181;
	public static final int OP_NOP7 = 182;
	public static final int OP_NOP8 = 183;
	public static final int OP_NOP9 = 184;
	public static final int OP_NOP10 = 185;

	// template matching params
	public static final int OP_PUBKEYHASH = 253;
	public static final int OP_PUBKEY = 254;
	public static final int OP_INVALIDOPCODE = 255;

	public static final String[] op_names = new String[256];

	static {
		op_names[OP_0] = "OP_0";
		op_names[OP_FALSE] = "OP_FALSE";
		op_names[OP_PUSHDATA1] = "OP_PUSHDATA1";
		op_names[OP_PUSHDATA2] = "OP_PUSHDATA2";
		op_names[OP_PUSHDATA4] = "OP_PUSHDATA4";
		op_names[OP_1NEGATE] = "OP_1NEGATE";
		op_names[OP_RESERVED] = "OP_RESERVED";
		op_names[OP_1] = "OP_1";
		op_names[OP_2] = "OP_2";
		op_names[OP_3] = "OP_3";
		op_names[OP_4] = "OP_4";
		op_names[OP_5] = "OP_5";
		op_names[OP_6] = "OP_6";
		op_names[OP_7] = "OP_7";
		op_names[OP_8] = "OP_8";
		op_names[OP_9] = "OP_9";
		op_names[OP_10] = "OP_10";
		op_names[OP_11] = "OP_11";
		op_names[OP_12] = "OP_12";
		op_names[OP_13] = "OP_13";
		op_names[OP_14] = "OP_14";
		op_names[OP_15] = "OP_15";
		op_names[OP_16] = "OP_16";

		op_names[OP_NOP] = "OP_NOP";
		op_names[OP_VER] = "OP_VER";
		op_names[OP_IF] = "OP_IF";
		op_names[OP_NOTIF] = "OP_NOTIF";
		op_names[OP_VERIF] = "OP_VERIF";
		op_names[OP_VERNOTIF] = "OP_VERNOTIF";
		op_names[OP_ELSE] = "OP_ELSE";
		op_names[OP_ENDIF] = "OP_ENDIF";
		op_names[OP_VERIFY] = "OP_VERIFY";
		op_names[OP_RETURN] = "OP_RETURN";

		op_names[OP_TOALTSTACK] = "OP_TOALTSTACK";
		op_names[OP_FROMALTSTACK] = "OP_FROMALTSTACK";
		op_names[OP_2DROP] = "OP_2DROP";
		op_names[OP_2DUP] = "OP_2DUP";
		op_names[OP_3DUP] = "OP_3DUP";
		op_names[OP_2OVER] = "OP_2OVER";
		op_names[OP_2ROT] = "OP_2ROT";
		op_names[OP_2SWAP] = "OP_2SWAP";
		op_names[OP_IFDUP] = "OP_IFDUP";
		op_names[OP_DEPTH] = "OP_DEPTH";
		op_names[OP_DUP] = "OP_DUP";
		op_names[OP_DROP] = "OP_DROP";
		op_names[OP_NIP] = "OP_NIP";
		op_names[OP_OVER] = "OP_OVER";
		op_names[OP_PICK] = "OP_PICK";
		op_names[OP_ROLL] = "OP_ROLL";
		op_names[OP_ROT] = "OP_ROT";
		op_names[OP_SWAP] = "OP_SWAP";
		op_names[OP_TUCK] = "OP_TUCK";

		op_names[OP_CAT] = "OP_CAT";
		op_names[OP_SUBSTR] = "OP_SUBSTR";
		op_names[OP_LEFT] = "OP_LEFT";
		op_names[OP_RIGHT] = "OP_RIGHT";
		op_names[OP_SIZE] = "OP_SIZE";

		op_names[OP_INVERT] = "OP_INVERT";
		op_names[OP_AND] = "OP_AND";
		op_names[OP_OR] = "OP_OR";
		op_names[OP_XOR] = "OP_XOR";
		op_names[OP_EQUAL] = "OP_EQUAL";
		op_names[OP_EQUALVERIFY] = "OP_EQUALVERIFY";
		op_names[OP_RESERVED1] = "OP_RESERVED1";
		op_names[OP_RESERVED2] = "OP_RESERVED2";

		op_names[OP_1ADD] = "OP_1ADD";
		op_names[OP_1SUB] = "OP_1SUB";
		op_names[OP_2MUL] = "OP_2MUL";
		op_names[OP_2DIV] = "OP_2DIV";
		op_names[OP_NEGATE] = "OP_NEGATE";
		op_names[OP_ABS] = "OP_ABS";
		op_names[OP_NOT] = "OP_NOT";
		op_names[OP_0NOTEQUAL] = "OP_0NOTEQUAL";

		op_names[OP_ADD] = "OP_ADD";
		op_names[OP_SUB] = "OP_SUB";
		op_names[OP_MUL] = "OP_MUL";
		op_names[OP_DIV] = "OP_DIV";
		op_names[OP_MOD] = "OP_MOD";
		op_names[OP_LSHIFT] = "OP_LSHIFT";
		op_names[OP_RSHIFT] = "OP_RSHIFT";

		op_names[OP_BOOLAND] = "OP_BOOLAND";
		op_names[OP_BOOLOR] = "OP_BOOLOR";
		op_names[OP_NUMEQUAL] = "OP_NUMEQUAL";
		op_names[OP_NUMEQUALVERIFY] = "OP_NUMEQUALVERIFY";
		op_names[OP_NUMNOTEQUAL] = "OP_NUMNOTEQUAL";
		op_names[OP_LESSTHAN] = "OP_LESSTHAN";
		op_names[OP_GREATERTHAN] = "OP_GREATERTHAN";
		op_names[OP_LESSTHANOREQUAL] = "OP_LESSTHANOREQUAL";
		op_names[OP_GREATERTHANOREQUAL] = "OP_GREATERTHANOREQUAL";
		op_names[OP_MIN] = "OP_MIN";
		op_names[OP_MAX] = "OP_MAX";

		op_names[OP_WITHIN] = "OP_WITHIN";
		op_names[OP_RIPEMD160] = "OP_RIPEMD160";
		op_names[OP_SHA1] = "OP_SHA1";
		op_names[OP_SHA256] = "OP_SHA256";
		op_names[OP_HASH160] = "OP_HASH160";
		op_names[OP_HASH256] = "OP_HASH256";
		op_names[OP_CODESEPARATOR] = "OP_CODESEPARATOR";
		op_names[OP_CHECKSIG] = "OP_CHECKSIG";
		op_names[OP_CHECKSIGVERIFY] = "OP_CHECKSIGVERIFY";
		op_names[OP_CHECKMULTISIG] = "OP_CHECKMULTISIG";
		op_names[OP_CHECKMULTISIGVERIFY] = "OP_CHECKMULTISIGVERIFY";

		op_names[OP_NOP1] = "OP_NOP1";
		op_names[OP_NOP2] = "OP_NOP2";
		op_names[OP_NOP3] = "OP_NOP3";
		op_names[OP_NOP4] = "OP_NOP4";
		op_names[OP_NOP5] = "OP_NOP5";
		op_names[OP_NOP6] = "OP_NOP6";
		op_names[OP_NOP7] = "OP_NOP7";
		op_names[OP_NOP8] = "OP_NOP8";
		op_names[OP_NOP9] = "OP_NOP9";
		op_names[OP_NOP10] = "OP_NOP10";

		op_names[OP_PUBKEYHASH] = "OP_PUBKEYHASH";
		op_names[OP_PUBKEY] = "OP_PUBKEY";
		op_names[OP_INVALIDOPCODE] = "OP_INVALIDOPCODE";
	}

	private byte[] getData(int len) throws Exception {
		try {
			byte[] buf = new byte[len];
			System.arraycopy(program, cursor, buf, 0, len);
			cursor += len;
			return buf;
		} catch (ArrayIndexOutOfBoundsException e) {
			// We want running out of data in the array to be treated as a
			// handleable script parsing exception,
			// not something that abnormally terminates the app.
			throw new Exception("Failed read of " + len + " bytes", e);
		}
	}

	public byte[] getChunk(int chunk) {
		return chunks.get(chunk);
	}

	private int readByte() {
		return 0xFF & program[cursor++];
	}

	public static int unsignedByteToInt(byte b) {
		return b & 0xFF;
	}

	public static void writeOpcode(List<Byte> bytes, int op0) {
		bytes.add((byte) op0);
	}

	public static void writeBytes(List<Byte> bytes, byte[] data) {

		if (data.length < OP_PUSHDATA1) {
			bytes.add((byte) data.length);
		} else if (data.length <= 0xff) {
			bytes.add((byte) OP_PUSHDATA1);
			bytes.add((byte) data.length);
		} else if (data.length <= 0xffff) {
			bytes.add((byte) OP_PUSHDATA2);
			bytes.add((byte) (data.length & 0xff));
			bytes.add((byte) ((data.length >>> 8) & 0xff));
		} else {
			bytes.add((byte) OP_PUSHDATA4);
			bytes.add((byte) (data.length & 0xff));
			bytes.add((byte) ((data.length >>> 8) & 0xff));
			bytes.add((byte) ((data.length >>> 16) & 0xff));
			bytes.add((byte) ((data.length >>> 24) & 0xff));
		}

		for (byte b : data) {
			bytes.add(b);
		}
	}

	public static BitcoinScript createSimpleOutBitcoinScript(
			BitcoinAddress address) throws Exception {
		// Now create the redemption script
		List<Byte> bytes = new ArrayList<Byte>();

		if (address.getVersion() == 0) {
			BitcoinScript.writeOpcode(bytes, BitcoinScript.OP_DUP);
			BitcoinScript.writeOpcode(bytes, BitcoinScript.OP_HASH160);
			BitcoinScript.writeBytes(bytes, address.getHash160().getBytes());
			BitcoinScript.writeOpcode(bytes, BitcoinScript.OP_EQUALVERIFY);
			BitcoinScript.writeOpcode(bytes, BitcoinScript.OP_CHECKSIG);

			return new BitcoinScript(bytes);
		} else if (address.getVersion() == 5) {
			BitcoinScript.writeOpcode(bytes, BitcoinScript.OP_HASH160);
			BitcoinScript.writeBytes(bytes, address.getHash160().getBytes());
			BitcoinScript.writeOpcode(bytes, BitcoinScript.OP_EQUAL);

			return new BitcoinScript(bytes);
		} else {
			throw new Exception("Bitcoin address version "
					+ address.getVersion() + " not supported yet");
		}
	}

	public BitcoinScript(List<Byte> bytes) throws Exception {
		byte[] scriptBytes = new byte[bytes.size()];
		for (int ii = 0; ii < scriptBytes.length; ++ii) {
			scriptBytes[ii] = bytes.get(ii);
		}

		this.program = scriptBytes;
		this.chunks = new ArrayList<byte[]>(); // Arbitrary choice of initial
												// size.

		init();
	}

	private void init() throws Exception {
		cursor = 0;
		int length = program.length;

		while (cursor < length) {
			int opcode = readByte();

			if (opcode > 0 && opcode < OP_PUSHDATA1) {
				// Read some bytes of data, where how many is the opcode value
				// itself.
				chunks.add(getData(opcode)); // opcode == len here.
			} else if (opcode == OP_PUSHDATA1) {
				int len = readByte();
				chunks.add(getData(len));
			} else if (opcode == OP_PUSHDATA2) {
				// Read a short, then read that many bytes of data.
				int len = readByte() | (readByte() << 8);
				chunks.add(getData(len));
			} else if (opcode == OP_PUSHDATA4) {
				// Read a uint32, then read that many bytes of data.
				throw new Exception("PUSHDATA4: Unimplemented");
			} else {
				chunks.add(new byte[] { (byte) opcode });
			}
		}
	}

	public BitcoinScript(byte[] bytes) throws Exception {

		this.program = bytes;
		this.chunks = new ArrayList<byte[]>(); // Arbitrary choice of initial
												// size.

		init();
	}

	public byte[] getProgram() {
		return program;
	}

	public int getInType() {

		System.out.println("Chunks " + this.chunks.size());

		if (this.chunks.size() == 1) {
			// Direct IP to IP transactions only have the public key in their
			// scriptSig.
			return ScriptInTypeAddress;
		} else if (this.chunks.size() == 2 && this.chunks.get(0).length > 1) {
			return ScriptInTypePubKey;
		} else {
			return ScriptInTypeStrange;
		}
	}

	public BitcoinScript getP2SHScript() throws Exception {
		return new BitcoinScript(this.chunks.get(0));
	}

	public int getOutType() {
		try {
			if (this.chunks.size() > 3
					&& unsignedByteToInt(this.program[this.program.length - 1]) == OP_CHECKMULTISIG) {
				// Transfer to Bitcoin address
				return ScriptOutTypeMultiSig;

			} else if (this.program.length == 25
					&& unsignedByteToInt(this.program[0]) == OP_DUP
					&& unsignedByteToInt(this.program[1]) == OP_HASH160
					&& this.program[2] == 20
					&& unsignedByteToInt(this.program[23]) == OP_EQUALVERIFY
					&& unsignedByteToInt(this.program[24]) == OP_CHECKSIG) {

				// Transfer to Bitcoin address
				return ScriptOutTypeAddress;

			} else if (this.program.length == 23
					&& unsignedByteToInt(this.program[0]) == OP_HASH160
					&& unsignedByteToInt(this.program[1]) == 0x14
					&& unsignedByteToInt(this.program[22]) == OP_EQUAL) {

				// Pay to Script Hash
				return ScriptOutTypeP2SH;
			} else if (this.chunks.size() == 2
					&& unsignedByteToInt(this.chunks.get(1)[0]) == OP_CHECKSIG) {
				// Transfer to Public Key
				return ScriptOutTypePubKey;
			} else {
				return ScriptOutTypeStrange;
			}
		} catch (Exception e) {
			return ScriptOutTypeStrange;
		}
	}

	public Hash getSimpleInPubKey() {
		switch (this.getInType()) {
		case ScriptInTypePubKey:
			System.out.println("Pub key");

			return new Hash(this.chunks.get(1));
		default:
			return null;
		}
	}

	public BitcoinAddress getAddress() {
		try {

//			System.out.println("Out type " + this.getOutType());

			switch (this.getOutType()) {
			case ScriptOutTypeAddress:
				return new BitcoinAddress(new Hash(this.chunks.get(2)),
						(short) 0);
			case ScriptOutTypePubKey:
				return new BitcoinAddress(new Hash(
						Utils.sha256hash160(this.chunks.get(0))), (short) 0);
			case ScriptOutTypeP2SH:
				return new BitcoinAddress(new Hash(
						Utils.sha256hash160(this.chunks.get(0))), (short) 5);
			}
		} catch (Exception e) {
			e.printStackTrace();
		}

		return null;
	}

	public int extractPubKeys(List<Hash> pubkeys) {
		switch (this.getOutType()) {
		case ScriptOutTypePubKey:
			pubkeys.add(new Hash(this.chunks.get(0)));
			return 1;
		case ScriptOutTypeMultiSig:

			int n = unsignedByteToInt(this.chunks.get(this.chunks.size() - 2)[0])
					- OP_1 + 1;

			for (int ii = 0; ii < n; ++ii) {
				pubkeys.add(0,
						new Hash(this.chunks.get(this.chunks.size() - 3 - ii)));
			}

			return unsignedByteToInt(this.chunks.get(this.chunks.size() - 3
					- n)[0])
					- OP_1 + 1;
		}

		return 0;
	}
=======
    final List<byte[]> chunks;
    final byte[] program;
    int cursor;

    public static final int ScriptOutTypeStrange = 0;
    public static final int ScriptOutTypeAddress = 1;
    public static final int ScriptOutTypePubKey = 2;
    public static final int ScriptOutTypeP2SH = 3;
    public static final int ScriptOutTypeMultiSig = 4;
    public static final int ScriptInTypeStrange = 5;
    public static final int ScriptInTypeAddress = 6;
    public static final int ScriptInTypePubKey = 7;

    // push value

    public static final int OP_0 = 0;
    public static final int OP_FALSE = 0;
    public static final int OP_PUSHDATA1 = 76;
    public static final int OP_PUSHDATA2 = 77;
    public static final int OP_PUSHDATA4 = 78;
    public static final int OP_1NEGATE = 79;
    public static final int OP_RESERVED = 80;
    public static final int OP_1 = 81;
    public static final int OP_2 = 82;
    public static final int OP_3 = 83;
    public static final int OP_4 = 84;
    public static final int OP_5 = 85;
    public static final int OP_6 = 86;
    public static final int OP_7 = 87;
    public static final int OP_8 = 88;
    public static final int OP_9 = 89;
    public static final int OP_10 = 90;
    public static final int OP_11 = 91;
    public static final int OP_12 = 92;
    public static final int OP_13 = 93;
    public static final int OP_14 = 94;
    public static final int OP_15 = 95;
    public static final int OP_16 = 96;

    // control
    public static final int OP_NOP = 97;
    public static final int OP_VER = 98;
    public static final int OP_IF = 99;
    public static final int OP_NOTIF = 100;
    public static final int OP_VERIF = 101;
    public static final int OP_VERNOTIF = 102;
    public static final int OP_ELSE = 103;
    public static final int OP_ENDIF = 104;
    public static final int OP_VERIFY = 105;
    public static final int OP_RETURN = 106;

    // stack ops
    public static final int OP_TOALTSTACK = 107;
    public static final int OP_FROMALTSTACK = 108;
    public static final int OP_2DROP = 109;
    public static final int OP_2DUP = 110;
    public static final int OP_3DUP = 111;
    public static final int OP_2OVER = 112;
    public static final int OP_2ROT = 113;
    public static final int OP_2SWAP = 114;
    public static final int OP_IFDUP = 115;
    public static final int OP_DEPTH = 116;
    public static final int OP_DROP = 117;
    public static final int OP_DUP = 118;
    public static final int OP_NIP = 119;
    public static final int OP_OVER = 120;
    public static final int OP_PICK = 121;
    public static final int OP_ROLL = 122;
    public static final int OP_ROT = 123;
    public static final int OP_SWAP = 124;
    public static final int OP_TUCK = 125;

    // splice ops
    public static final int OP_CAT = 126;
    public static final int OP_SUBSTR = 127;
    public static final int OP_LEFT = 128;
    public static final int OP_RIGHT = 129;
    public static final int OP_SIZE = 130;

    // bit logic
    public static final int OP_INVERT = 131;
    public static final int OP_AND = 132;
    public static final int OP_OR = 133;
    public static final int OP_XOR = 134;
    public static final int OP_EQUAL = 135;
    public static final int OP_EQUALVERIFY = 136;
    public static final int OP_RESERVED1 = 137;
    public static final int OP_RESERVED2 = 138;

    // numeric
    public static final int OP_1ADD = 139;
    public static final int OP_1SUB = 140;
    public static final int OP_2MUL = 141;
    public static final int OP_2DIV = 142;
    public static final int OP_NEGATE = 143;
    public static final int OP_ABS = 144;
    public static final int OP_NOT = 145;
    public static final int OP_0NOTEQUAL = 146;

    public static final int OP_ADD = 147;
    public static final int OP_SUB = 148;
    public static final int OP_MUL = 149;
    public static final int OP_DIV = 150;
    public static final int OP_MOD = 151;
    public static final int OP_LSHIFT = 152;
    public static final int OP_RSHIFT = 153;

    public static final int OP_BOOLAND = 154;
    public static final int OP_BOOLOR = 155;
    public static final int OP_NUMEQUAL = 156;
    public static final int OP_NUMEQUALVERIFY = 157;
    public static final int OP_NUMNOTEQUAL = 158;
    public static final int OP_LESSTHAN = 159;
    public static final int OP_GREATERTHAN = 160;
    public static final int OP_LESSTHANOREQUAL = 161;
    public static final int OP_GREATERTHANOREQUAL = 162;
    public static final int OP_MIN = 163;
    public static final int OP_MAX = 164;

    public static final int OP_WITHIN = 165;

    // crypto
    public static final int OP_RIPEMD160 = 166;
    public static final int OP_SHA1 = 167;
    public static final int OP_SHA256 = 168;
    public static final int OP_HASH160 = 169;
    public static final int OP_HASH256 = 170;
    public static final int OP_CODESEPARATOR = 171;
    public static final int OP_CHECKSIG = 172;
    public static final int OP_CHECKSIGVERIFY = 173;
    public static final int OP_CHECKMULTISIG = 174;
    public static final int OP_CHECKMULTISIGVERIFY = 175;

    // expansion
    public static final int OP_NOP1 = 176;
    public static final int OP_NOP2 = 177;
    public static final int OP_NOP3 = 178;
    public static final int OP_NOP4 = 179;
    public static final int OP_NOP5 = 180;
    public static final int OP_NOP6 = 181;
    public static final int OP_NOP7 = 182;
    public static final int OP_NOP8 = 183;
    public static final int OP_NOP9 = 184;
    public static final int OP_NOP10 = 185;

    // template matching params
    public static final int OP_PUBKEYHASH = 253;
    public static final int OP_PUBKEY = 254;
    public static final int OP_INVALIDOPCODE = 255;

    public static String[] op_names = new String[256];

    static {
        op_names[OP_0] = "OP_0";
        op_names[OP_FALSE] = "OP_FALSE";
        op_names[OP_PUSHDATA1] = "OP_PUSHDATA1";
        op_names[OP_PUSHDATA2] = "OP_PUSHDATA2";
        op_names[OP_PUSHDATA4] = "OP_PUSHDATA4";
        op_names[OP_1NEGATE] = "OP_1NEGATE";
        op_names[OP_RESERVED] = "OP_RESERVED";
        op_names[OP_1] = "OP_1";
        op_names[OP_2] = "OP_2";
        op_names[OP_3] = "OP_3";
        op_names[OP_4] = "OP_4";
        op_names[OP_5] = "OP_5";
        op_names[OP_6] = "OP_6";
        op_names[OP_7] = "OP_7";
        op_names[OP_8] = "OP_8";
        op_names[OP_9] = "OP_9";
        op_names[OP_10] = "OP_10";
        op_names[OP_11] = "OP_11";
        op_names[OP_12] = "OP_12";
        op_names[OP_13] = "OP_13";
        op_names[OP_14] = "OP_14";
        op_names[OP_15] = "OP_15";
        op_names[OP_16] = "OP_16";

        op_names[OP_NOP] = "OP_NOP";
        op_names[OP_VER] = "OP_VER";
        op_names[OP_IF] = "OP_IF";
        op_names[OP_NOTIF] = "OP_NOTIF";
        op_names[OP_VERIF] = "OP_VERIF";
        op_names[OP_VERNOTIF] = "OP_VERNOTIF";
        op_names[OP_ELSE] = "OP_ELSE";
        op_names[OP_ENDIF] = "OP_ENDIF";
        op_names[OP_VERIFY] = "OP_VERIFY";
        op_names[OP_RETURN] = "OP_RETURN";

        op_names[OP_TOALTSTACK] = "OP_TOALTSTACK";
        op_names[OP_FROMALTSTACK] = "OP_FROMALTSTACK";
        op_names[OP_2DROP] = "OP_2DROP";
        op_names[OP_2DUP] = "OP_2DUP";
        op_names[OP_3DUP] = "OP_3DUP";
        op_names[OP_2OVER] = "OP_2OVER";
        op_names[OP_2ROT] = "OP_2ROT";
        op_names[OP_2SWAP] = "OP_2SWAP";
        op_names[OP_IFDUP] = "OP_IFDUP";
        op_names[OP_DEPTH] = "OP_DEPTH";
        op_names[OP_DUP] = "OP_DUP";
        op_names[OP_DROP] = "OP_DROP";
        op_names[OP_NIP] = "OP_NIP";
        op_names[OP_OVER] = "OP_OVER";
        op_names[OP_PICK] = "OP_PICK";
        op_names[OP_ROLL] = "OP_ROLL";
        op_names[OP_ROT] = "OP_ROT";
        op_names[OP_SWAP] = "OP_SWAP";
        op_names[OP_TUCK] = "OP_TUCK";

        op_names[OP_CAT] = "OP_CAT";
        op_names[OP_SUBSTR] = "OP_SUBSTR";
        op_names[OP_LEFT] = "OP_LEFT";
        op_names[OP_RIGHT] = "OP_RIGHT";
        op_names[OP_SIZE] = "OP_SIZE";

        op_names[OP_INVERT] = "OP_INVERT";
        op_names[OP_AND] = "OP_AND";
        op_names[OP_OR] = "OP_OR";
        op_names[OP_XOR] = "OP_XOR";
        op_names[OP_EQUAL] = "OP_EQUAL";
        op_names[OP_EQUALVERIFY] = "OP_EQUALVERIFY";
        op_names[OP_RESERVED1] = "OP_RESERVED1";
        op_names[OP_RESERVED2] = "OP_RESERVED2";

        op_names[OP_1ADD] = "OP_1ADD";
        op_names[OP_1SUB] = "OP_1SUB";
        op_names[OP_2MUL] = "OP_2MUL";
        op_names[OP_2DIV] = "OP_2DIV";
        op_names[OP_NEGATE] = "OP_NEGATE";
        op_names[OP_ABS] = "OP_ABS";
        op_names[OP_NOT] = "OP_NOT";
        op_names[OP_0NOTEQUAL] = "OP_0NOTEQUAL";

        op_names[OP_ADD] = "OP_ADD";
        op_names[OP_SUB] = "OP_SUB";
        op_names[OP_MUL] = "OP_MUL";
        op_names[OP_DIV] = "OP_DIV";
        op_names[OP_MOD] = "OP_MOD";
        op_names[OP_LSHIFT] = "OP_LSHIFT";
        op_names[OP_RSHIFT] = "OP_RSHIFT";

        op_names[OP_BOOLAND] = "OP_BOOLAND";
        op_names[OP_BOOLOR] = "OP_BOOLOR";
        op_names[OP_NUMEQUAL] = "OP_NUMEQUAL";
        op_names[OP_NUMEQUALVERIFY] = "OP_NUMEQUALVERIFY";
        op_names[OP_NUMNOTEQUAL] = "OP_NUMNOTEQUAL";
        op_names[OP_LESSTHAN] = "OP_LESSTHAN";
        op_names[OP_GREATERTHAN] = "OP_GREATERTHAN";
        op_names[OP_LESSTHANOREQUAL] = "OP_LESSTHANOREQUAL";
        op_names[OP_GREATERTHANOREQUAL] = "OP_GREATERTHANOREQUAL";
        op_names[OP_MIN] = "OP_MIN";
        op_names[OP_MAX] = "OP_MAX";

        op_names[OP_WITHIN] = "OP_WITHIN";
        op_names[OP_RIPEMD160] = "OP_RIPEMD160";
        op_names[OP_SHA1] = "OP_SHA1";
        op_names[OP_SHA256] = "OP_SHA256";
        op_names[OP_HASH160] = "OP_HASH160";
        op_names[OP_HASH256] = "OP_HASH256";
        op_names[OP_CODESEPARATOR] = "OP_CODESEPARATOR";
        op_names[OP_CHECKSIG] = "OP_CHECKSIG";
        op_names[OP_CHECKSIGVERIFY] = "OP_CHECKSIGVERIFY";
        op_names[OP_CHECKMULTISIG] = "OP_CHECKMULTISIG";
        op_names[OP_CHECKMULTISIGVERIFY] = "OP_CHECKMULTISIGVERIFY";

        op_names[OP_NOP1] = "OP_NOP1";
        op_names[OP_NOP2] = "OP_NOP2";
        op_names[OP_NOP3] = "OP_NOP3";
        op_names[OP_NOP4] = "OP_NOP4";
        op_names[OP_NOP5] = "OP_NOP5";
        op_names[OP_NOP6] = "OP_NOP6";
        op_names[OP_NOP7] = "OP_NOP7";
        op_names[OP_NOP8] = "OP_NOP8";
        op_names[OP_NOP9] = "OP_NOP9";
        op_names[OP_NOP10] = "OP_NOP10";

        op_names[OP_PUBKEYHASH] = "OP_PUBKEYHASH";
        op_names[OP_PUBKEY] = "OP_PUBKEY";
        op_names[OP_INVALIDOPCODE] = "OP_INVALIDOPCODE";
    }

    private byte[] getData(int len) throws Exception {
        try {
            byte[] buf = new byte[len];
            System.arraycopy(program, cursor, buf, 0, len);
            cursor += len;
            return buf;
        } catch (ArrayIndexOutOfBoundsException e) {
            // We want running out of data in the array to be treated as a
            // handleable script parsing exception,
            // not something that abnormally terminates the app.
            throw new Exception("Failed read of " + len + " bytes", e);
        }
    }

    public byte[] getChunk(int chunk) {
        return chunks.get(chunk);
    }

    private int readByte() {
        return 0xFF & program[cursor++];
    }

    public static int unsignedByteToInt(byte b) {
        return b & 0xFF;
    }

    public static void writeOpcode(List<Byte> bytes, int op0) {
        bytes.add((byte) op0);
    }

    ;

    public static void writeBytes(List<Byte> bytes, byte[] data) {

        if (data.length < OP_PUSHDATA1) {
            bytes.add((byte) data.length);
        } else if (data.length <= 0xff) {
            bytes.add((byte) OP_PUSHDATA1);
            bytes.add((byte) data.length);
        } else if (data.length <= 0xffff) {
            bytes.add((byte) OP_PUSHDATA2);
            bytes.add((byte) (data.length & 0xff));
            bytes.add((byte) ((data.length >>> 8) & 0xff));
        } else {
            bytes.add((byte) OP_PUSHDATA4);
            bytes.add((byte) (data.length & 0xff));
            bytes.add((byte) ((data.length >>> 8) & 0xff));
            bytes.add((byte) ((data.length >>> 16) & 0xff));
            bytes.add((byte) ((data.length >>> 24) & 0xff));
        }

        for (byte b : data) {
            bytes.add(b);
        }
    }

    ;

    public static BitcoinScript createSimpleOutBitcoinScript(
            BitcoinAddress address) throws Exception {
        // Now create the redemption script
        List<Byte> bytes = new ArrayList<Byte>();

        if (address.getVersion() == 0) {
            BitcoinScript.writeOpcode(bytes, BitcoinScript.OP_DUP);
            BitcoinScript.writeOpcode(bytes, BitcoinScript.OP_HASH160);
            BitcoinScript.writeBytes(bytes, address.getHash160().getBytes());
            BitcoinScript.writeOpcode(bytes, BitcoinScript.OP_EQUALVERIFY);
            BitcoinScript.writeOpcode(bytes, BitcoinScript.OP_CHECKSIG);

            return new BitcoinScript(bytes);
        } else if (address.getVersion() == 5) {
            BitcoinScript.writeOpcode(bytes, BitcoinScript.OP_HASH160);
            BitcoinScript.writeBytes(bytes, address.getHash160().getBytes());
            BitcoinScript.writeOpcode(bytes, BitcoinScript.OP_EQUAL);

            return new BitcoinScript(bytes);
        } else {
            throw new Exception("Bitcoin address version "
                    + address.getVersion() + " not supported yet");
        }
    }

    public BitcoinScript(List<Byte> bytes) throws Exception {
        byte[] scriptBytes = new byte[bytes.size()];
        for (int ii = 0; ii < scriptBytes.length; ++ii) {
            scriptBytes[ii] = bytes.get(ii);
        }

        this.program = scriptBytes;
        this.chunks = new ArrayList<byte[]>(); // Arbitrary choice of initial
        // size.

        init();
    }

    private void init() throws Exception {
        cursor = 0;
        int length = program.length;

        while (cursor < length) {
            int opcode = readByte();

            if (opcode > 0 && opcode < OP_PUSHDATA1) {
                // Read some bytes of data, where how many is the opcode value
                // itself.
                chunks.add(getData(opcode)); // opcode == len here.
            } else if (opcode == OP_PUSHDATA1) {
                int len = readByte();
                chunks.add(getData(len));
            } else if (opcode == OP_PUSHDATA2) {
                // Read a short, then read that many bytes of data.
                int len = readByte() | (readByte() << 8);
                chunks.add(getData(len));
            } else if (opcode == OP_PUSHDATA4) {
                // Read a uint32, then read that many bytes of data.
                throw new Exception("PUSHDATA4: Unimplemented");
            } else {
                chunks.add(new byte[]{(byte) opcode});
            }
        }
    }

    public BitcoinScript(byte[] bytes) throws Exception {

        this.program = bytes;
        this.chunks = new ArrayList<byte[]>(); // Arbitrary choice of initial
        // size.

        init();
    }

    public byte[] getProgram() {
        return program;
    }

    public int getInType() {

        System.out.println("Chunks " + this.chunks.size());

        if (this.chunks.size() == 1) {
            // Direct IP to IP transactions only have the public key in their
            // scriptSig.
            return ScriptInTypeAddress;
        } else if (this.chunks.size() == 2 && this.chunks.get(0).length > 1) {
            return ScriptInTypePubKey;
        } else {
            return ScriptInTypeStrange;
        }
    }

    ;

    public BitcoinScript getP2SHScript() throws Exception {
        return new BitcoinScript(this.chunks.get(0));
    }

    public int getOutType() {
        try {
            if (this.chunks.size() > 3
                    && unsignedByteToInt(this.program[this.program.length - 1]) == OP_CHECKMULTISIG) {
                // Transfer to Bitcoin address
                return ScriptOutTypeMultiSig;

            } else if (this.program.length == 25
                    && unsignedByteToInt(this.program[0]) == OP_DUP
                    && unsignedByteToInt(this.program[1]) == OP_HASH160
                    && this.program[2] == 20
                    && unsignedByteToInt(this.program[23]) == OP_EQUALVERIFY
                    && unsignedByteToInt(this.program[24]) == OP_CHECKSIG) {

                // Transfer to Bitcoin address
                return ScriptOutTypeAddress;

            } else if (this.program.length == 23
                    && unsignedByteToInt(this.program[0]) == OP_HASH160
                    && unsignedByteToInt(this.program[1]) == 0x14
                    && unsignedByteToInt(this.program[22]) == OP_EQUAL) {

                // Pay to Script Hash
                return ScriptOutTypeP2SH;
            } else if (this.chunks.size() == 2
                    && unsignedByteToInt(this.chunks.get(1)[0]) == OP_CHECKSIG) {
                // Transfer to Public Key
                return ScriptOutTypePubKey;
            } else {
                return ScriptOutTypeStrange;
            }
        } catch (Exception e) {
            return ScriptOutTypeStrange;
        }
    }

    ;

    public Hash getSimpleInPubKey() {
        switch (this.getInType()) {
            case ScriptInTypePubKey:
                System.out.println("Pub key");

                return new Hash(this.chunks.get(1));
            default:
                return null;
        }
    }

    ;

    public BitcoinAddress getAddress() {
        try {

//			System.out.println("Out type " + this.getOutType());

            switch (this.getOutType()) {
                case ScriptOutTypeAddress:
                    return new BitcoinAddress(new Hash(this.chunks.get(2)),
                            (short) 0);
                case ScriptOutTypePubKey:
                    return new BitcoinAddress(new Hash(
                            Utils.sha256hash160(this.chunks.get(0))), (short) 0);
                case ScriptOutTypeP2SH:
                    return new BitcoinAddress(new Hash(
                            Utils.sha256hash160(this.chunks.get(0))), (short) 5);
            }
        } catch (Exception e) {
            e.printStackTrace();
        }

        return null;
    }

    ;

    public int extractPubKeys(List<Hash> pubkeys) {
        switch (this.getOutType()) {
            case ScriptOutTypePubKey:
                pubkeys.add(new Hash(this.chunks.get(0)));
                return 1;
            case ScriptOutTypeMultiSig:

                int n = unsignedByteToInt(this.chunks.get(this.chunks.size() - 2)[0])
                        - OP_1 + 1;

                for (int ii = 0; ii < n; ++ii) {
                    pubkeys.add(0,
                            new Hash(this.chunks.get(this.chunks.size() - 3 - ii)));
                }

                int m = unsignedByteToInt(this.chunks.get(this.chunks.size() - 3
                        - n)[0])
                        - OP_1 + 1;

                return m;
        }

        return 0;
    }

    ;
>>>>>>> 7b05ea79
}<|MERGE_RESOLUTION|>--- conflicted
+++ resolved
@@ -9,531 +9,6 @@
 
 public class BitcoinScript {
 
-<<<<<<< HEAD
-	final List<byte[]> chunks;
-	final byte[] program;
-	int cursor;
-
-	public static final int ScriptOutTypeStrange = 0;
-	public static final int ScriptOutTypeAddress = 1;
-	public static final int ScriptOutTypePubKey = 2;
-	public static final int ScriptOutTypeP2SH = 3;
-	public static final int ScriptOutTypeMultiSig = 4;
-	public static final int ScriptInTypeStrange = 5;
-	public static final int ScriptInTypeAddress = 6;
-	public static final int ScriptInTypePubKey = 7;
-
-	// push value
-
-	public static final int OP_0 = 0;
-	public static final int OP_FALSE = 0;
-	public static final int OP_PUSHDATA1 = 76;
-	public static final int OP_PUSHDATA2 = 77;
-	public static final int OP_PUSHDATA4 = 78;
-	public static final int OP_1NEGATE = 79;
-	public static final int OP_RESERVED = 80;
-	public static final int OP_1 = 81;
-	public static final int OP_2 = 82;
-	public static final int OP_3 = 83;
-	public static final int OP_4 = 84;
-	public static final int OP_5 = 85;
-	public static final int OP_6 = 86;
-	public static final int OP_7 = 87;
-	public static final int OP_8 = 88;
-	public static final int OP_9 = 89;
-	public static final int OP_10 = 90;
-	public static final int OP_11 = 91;
-	public static final int OP_12 = 92;
-	public static final int OP_13 = 93;
-	public static final int OP_14 = 94;
-	public static final int OP_15 = 95;
-	public static final int OP_16 = 96;
-
-	// control
-	public static final int OP_NOP = 97;
-	public static final int OP_VER = 98;
-	public static final int OP_IF = 99;
-	public static final int OP_NOTIF = 100;
-	public static final int OP_VERIF = 101;
-	public static final int OP_VERNOTIF = 102;
-	public static final int OP_ELSE = 103;
-	public static final int OP_ENDIF = 104;
-	public static final int OP_VERIFY = 105;
-	public static final int OP_RETURN = 106;
-
-	// stack ops
-	public static final int OP_TOALTSTACK = 107;
-	public static final int OP_FROMALTSTACK = 108;
-	public static final int OP_2DROP = 109;
-	public static final int OP_2DUP = 110;
-	public static final int OP_3DUP = 111;
-	public static final int OP_2OVER = 112;
-	public static final int OP_2ROT = 113;
-	public static final int OP_2SWAP = 114;
-	public static final int OP_IFDUP = 115;
-	public static final int OP_DEPTH = 116;
-	public static final int OP_DROP = 117;
-	public static final int OP_DUP = 118;
-	public static final int OP_NIP = 119;
-	public static final int OP_OVER = 120;
-	public static final int OP_PICK = 121;
-	public static final int OP_ROLL = 122;
-	public static final int OP_ROT = 123;
-	public static final int OP_SWAP = 124;
-	public static final int OP_TUCK = 125;
-
-	// splice ops
-	public static final int OP_CAT = 126;
-	public static final int OP_SUBSTR = 127;
-	public static final int OP_LEFT = 128;
-	public static final int OP_RIGHT = 129;
-	public static final int OP_SIZE = 130;
-
-	// bit logic
-	public static final int OP_INVERT = 131;
-	public static final int OP_AND = 132;
-	public static final int OP_OR = 133;
-	public static final int OP_XOR = 134;
-	public static final int OP_EQUAL = 135;
-	public static final int OP_EQUALVERIFY = 136;
-	public static final int OP_RESERVED1 = 137;
-	public static final int OP_RESERVED2 = 138;
-
-	// numeric
-	public static final int OP_1ADD = 139;
-	public static final int OP_1SUB = 140;
-	public static final int OP_2MUL = 141;
-	public static final int OP_2DIV = 142;
-	public static final int OP_NEGATE = 143;
-	public static final int OP_ABS = 144;
-	public static final int OP_NOT = 145;
-	public static final int OP_0NOTEQUAL = 146;
-
-	public static final int OP_ADD = 147;
-	public static final int OP_SUB = 148;
-	public static final int OP_MUL = 149;
-	public static final int OP_DIV = 150;
-	public static final int OP_MOD = 151;
-	public static final int OP_LSHIFT = 152;
-	public static final int OP_RSHIFT = 153;
-
-	public static final int OP_BOOLAND = 154;
-	public static final int OP_BOOLOR = 155;
-	public static final int OP_NUMEQUAL = 156;
-	public static final int OP_NUMEQUALVERIFY = 157;
-	public static final int OP_NUMNOTEQUAL = 158;
-	public static final int OP_LESSTHAN = 159;
-	public static final int OP_GREATERTHAN = 160;
-	public static final int OP_LESSTHANOREQUAL = 161;
-	public static final int OP_GREATERTHANOREQUAL = 162;
-	public static final int OP_MIN = 163;
-	public static final int OP_MAX = 164;
-
-	public static final int OP_WITHIN = 165;
-
-	// crypto
-	public static final int OP_RIPEMD160 = 166;
-	public static final int OP_SHA1 = 167;
-	public static final int OP_SHA256 = 168;
-	public static final int OP_HASH160 = 169;
-	public static final int OP_HASH256 = 170;
-	public static final int OP_CODESEPARATOR = 171;
-	public static final int OP_CHECKSIG = 172;
-	public static final int OP_CHECKSIGVERIFY = 173;
-	public static final int OP_CHECKMULTISIG = 174;
-	public static final int OP_CHECKMULTISIGVERIFY = 175;
-
-	// expansion
-	public static final int OP_NOP1 = 176;
-	public static final int OP_NOP2 = 177;
-	public static final int OP_NOP3 = 178;
-	public static final int OP_NOP4 = 179;
-	public static final int OP_NOP5 = 180;
-	public static final int OP_NOP6 = 181;
-	public static final int OP_NOP7 = 182;
-	public static final int OP_NOP8 = 183;
-	public static final int OP_NOP9 = 184;
-	public static final int OP_NOP10 = 185;
-
-	// template matching params
-	public static final int OP_PUBKEYHASH = 253;
-	public static final int OP_PUBKEY = 254;
-	public static final int OP_INVALIDOPCODE = 255;
-
-	public static final String[] op_names = new String[256];
-
-	static {
-		op_names[OP_0] = "OP_0";
-		op_names[OP_FALSE] = "OP_FALSE";
-		op_names[OP_PUSHDATA1] = "OP_PUSHDATA1";
-		op_names[OP_PUSHDATA2] = "OP_PUSHDATA2";
-		op_names[OP_PUSHDATA4] = "OP_PUSHDATA4";
-		op_names[OP_1NEGATE] = "OP_1NEGATE";
-		op_names[OP_RESERVED] = "OP_RESERVED";
-		op_names[OP_1] = "OP_1";
-		op_names[OP_2] = "OP_2";
-		op_names[OP_3] = "OP_3";
-		op_names[OP_4] = "OP_4";
-		op_names[OP_5] = "OP_5";
-		op_names[OP_6] = "OP_6";
-		op_names[OP_7] = "OP_7";
-		op_names[OP_8] = "OP_8";
-		op_names[OP_9] = "OP_9";
-		op_names[OP_10] = "OP_10";
-		op_names[OP_11] = "OP_11";
-		op_names[OP_12] = "OP_12";
-		op_names[OP_13] = "OP_13";
-		op_names[OP_14] = "OP_14";
-		op_names[OP_15] = "OP_15";
-		op_names[OP_16] = "OP_16";
-
-		op_names[OP_NOP] = "OP_NOP";
-		op_names[OP_VER] = "OP_VER";
-		op_names[OP_IF] = "OP_IF";
-		op_names[OP_NOTIF] = "OP_NOTIF";
-		op_names[OP_VERIF] = "OP_VERIF";
-		op_names[OP_VERNOTIF] = "OP_VERNOTIF";
-		op_names[OP_ELSE] = "OP_ELSE";
-		op_names[OP_ENDIF] = "OP_ENDIF";
-		op_names[OP_VERIFY] = "OP_VERIFY";
-		op_names[OP_RETURN] = "OP_RETURN";
-
-		op_names[OP_TOALTSTACK] = "OP_TOALTSTACK";
-		op_names[OP_FROMALTSTACK] = "OP_FROMALTSTACK";
-		op_names[OP_2DROP] = "OP_2DROP";
-		op_names[OP_2DUP] = "OP_2DUP";
-		op_names[OP_3DUP] = "OP_3DUP";
-		op_names[OP_2OVER] = "OP_2OVER";
-		op_names[OP_2ROT] = "OP_2ROT";
-		op_names[OP_2SWAP] = "OP_2SWAP";
-		op_names[OP_IFDUP] = "OP_IFDUP";
-		op_names[OP_DEPTH] = "OP_DEPTH";
-		op_names[OP_DUP] = "OP_DUP";
-		op_names[OP_DROP] = "OP_DROP";
-		op_names[OP_NIP] = "OP_NIP";
-		op_names[OP_OVER] = "OP_OVER";
-		op_names[OP_PICK] = "OP_PICK";
-		op_names[OP_ROLL] = "OP_ROLL";
-		op_names[OP_ROT] = "OP_ROT";
-		op_names[OP_SWAP] = "OP_SWAP";
-		op_names[OP_TUCK] = "OP_TUCK";
-
-		op_names[OP_CAT] = "OP_CAT";
-		op_names[OP_SUBSTR] = "OP_SUBSTR";
-		op_names[OP_LEFT] = "OP_LEFT";
-		op_names[OP_RIGHT] = "OP_RIGHT";
-		op_names[OP_SIZE] = "OP_SIZE";
-
-		op_names[OP_INVERT] = "OP_INVERT";
-		op_names[OP_AND] = "OP_AND";
-		op_names[OP_OR] = "OP_OR";
-		op_names[OP_XOR] = "OP_XOR";
-		op_names[OP_EQUAL] = "OP_EQUAL";
-		op_names[OP_EQUALVERIFY] = "OP_EQUALVERIFY";
-		op_names[OP_RESERVED1] = "OP_RESERVED1";
-		op_names[OP_RESERVED2] = "OP_RESERVED2";
-
-		op_names[OP_1ADD] = "OP_1ADD";
-		op_names[OP_1SUB] = "OP_1SUB";
-		op_names[OP_2MUL] = "OP_2MUL";
-		op_names[OP_2DIV] = "OP_2DIV";
-		op_names[OP_NEGATE] = "OP_NEGATE";
-		op_names[OP_ABS] = "OP_ABS";
-		op_names[OP_NOT] = "OP_NOT";
-		op_names[OP_0NOTEQUAL] = "OP_0NOTEQUAL";
-
-		op_names[OP_ADD] = "OP_ADD";
-		op_names[OP_SUB] = "OP_SUB";
-		op_names[OP_MUL] = "OP_MUL";
-		op_names[OP_DIV] = "OP_DIV";
-		op_names[OP_MOD] = "OP_MOD";
-		op_names[OP_LSHIFT] = "OP_LSHIFT";
-		op_names[OP_RSHIFT] = "OP_RSHIFT";
-
-		op_names[OP_BOOLAND] = "OP_BOOLAND";
-		op_names[OP_BOOLOR] = "OP_BOOLOR";
-		op_names[OP_NUMEQUAL] = "OP_NUMEQUAL";
-		op_names[OP_NUMEQUALVERIFY] = "OP_NUMEQUALVERIFY";
-		op_names[OP_NUMNOTEQUAL] = "OP_NUMNOTEQUAL";
-		op_names[OP_LESSTHAN] = "OP_LESSTHAN";
-		op_names[OP_GREATERTHAN] = "OP_GREATERTHAN";
-		op_names[OP_LESSTHANOREQUAL] = "OP_LESSTHANOREQUAL";
-		op_names[OP_GREATERTHANOREQUAL] = "OP_GREATERTHANOREQUAL";
-		op_names[OP_MIN] = "OP_MIN";
-		op_names[OP_MAX] = "OP_MAX";
-
-		op_names[OP_WITHIN] = "OP_WITHIN";
-		op_names[OP_RIPEMD160] = "OP_RIPEMD160";
-		op_names[OP_SHA1] = "OP_SHA1";
-		op_names[OP_SHA256] = "OP_SHA256";
-		op_names[OP_HASH160] = "OP_HASH160";
-		op_names[OP_HASH256] = "OP_HASH256";
-		op_names[OP_CODESEPARATOR] = "OP_CODESEPARATOR";
-		op_names[OP_CHECKSIG] = "OP_CHECKSIG";
-		op_names[OP_CHECKSIGVERIFY] = "OP_CHECKSIGVERIFY";
-		op_names[OP_CHECKMULTISIG] = "OP_CHECKMULTISIG";
-		op_names[OP_CHECKMULTISIGVERIFY] = "OP_CHECKMULTISIGVERIFY";
-
-		op_names[OP_NOP1] = "OP_NOP1";
-		op_names[OP_NOP2] = "OP_NOP2";
-		op_names[OP_NOP3] = "OP_NOP3";
-		op_names[OP_NOP4] = "OP_NOP4";
-		op_names[OP_NOP5] = "OP_NOP5";
-		op_names[OP_NOP6] = "OP_NOP6";
-		op_names[OP_NOP7] = "OP_NOP7";
-		op_names[OP_NOP8] = "OP_NOP8";
-		op_names[OP_NOP9] = "OP_NOP9";
-		op_names[OP_NOP10] = "OP_NOP10";
-
-		op_names[OP_PUBKEYHASH] = "OP_PUBKEYHASH";
-		op_names[OP_PUBKEY] = "OP_PUBKEY";
-		op_names[OP_INVALIDOPCODE] = "OP_INVALIDOPCODE";
-	}
-
-	private byte[] getData(int len) throws Exception {
-		try {
-			byte[] buf = new byte[len];
-			System.arraycopy(program, cursor, buf, 0, len);
-			cursor += len;
-			return buf;
-		} catch (ArrayIndexOutOfBoundsException e) {
-			// We want running out of data in the array to be treated as a
-			// handleable script parsing exception,
-			// not something that abnormally terminates the app.
-			throw new Exception("Failed read of " + len + " bytes", e);
-		}
-	}
-
-	public byte[] getChunk(int chunk) {
-		return chunks.get(chunk);
-	}
-
-	private int readByte() {
-		return 0xFF & program[cursor++];
-	}
-
-	public static int unsignedByteToInt(byte b) {
-		return b & 0xFF;
-	}
-
-	public static void writeOpcode(List<Byte> bytes, int op0) {
-		bytes.add((byte) op0);
-	}
-
-	public static void writeBytes(List<Byte> bytes, byte[] data) {
-
-		if (data.length < OP_PUSHDATA1) {
-			bytes.add((byte) data.length);
-		} else if (data.length <= 0xff) {
-			bytes.add((byte) OP_PUSHDATA1);
-			bytes.add((byte) data.length);
-		} else if (data.length <= 0xffff) {
-			bytes.add((byte) OP_PUSHDATA2);
-			bytes.add((byte) (data.length & 0xff));
-			bytes.add((byte) ((data.length >>> 8) & 0xff));
-		} else {
-			bytes.add((byte) OP_PUSHDATA4);
-			bytes.add((byte) (data.length & 0xff));
-			bytes.add((byte) ((data.length >>> 8) & 0xff));
-			bytes.add((byte) ((data.length >>> 16) & 0xff));
-			bytes.add((byte) ((data.length >>> 24) & 0xff));
-		}
-
-		for (byte b : data) {
-			bytes.add(b);
-		}
-	}
-
-	public static BitcoinScript createSimpleOutBitcoinScript(
-			BitcoinAddress address) throws Exception {
-		// Now create the redemption script
-		List<Byte> bytes = new ArrayList<Byte>();
-
-		if (address.getVersion() == 0) {
-			BitcoinScript.writeOpcode(bytes, BitcoinScript.OP_DUP);
-			BitcoinScript.writeOpcode(bytes, BitcoinScript.OP_HASH160);
-			BitcoinScript.writeBytes(bytes, address.getHash160().getBytes());
-			BitcoinScript.writeOpcode(bytes, BitcoinScript.OP_EQUALVERIFY);
-			BitcoinScript.writeOpcode(bytes, BitcoinScript.OP_CHECKSIG);
-
-			return new BitcoinScript(bytes);
-		} else if (address.getVersion() == 5) {
-			BitcoinScript.writeOpcode(bytes, BitcoinScript.OP_HASH160);
-			BitcoinScript.writeBytes(bytes, address.getHash160().getBytes());
-			BitcoinScript.writeOpcode(bytes, BitcoinScript.OP_EQUAL);
-
-			return new BitcoinScript(bytes);
-		} else {
-			throw new Exception("Bitcoin address version "
-					+ address.getVersion() + " not supported yet");
-		}
-	}
-
-	public BitcoinScript(List<Byte> bytes) throws Exception {
-		byte[] scriptBytes = new byte[bytes.size()];
-		for (int ii = 0; ii < scriptBytes.length; ++ii) {
-			scriptBytes[ii] = bytes.get(ii);
-		}
-
-		this.program = scriptBytes;
-		this.chunks = new ArrayList<byte[]>(); // Arbitrary choice of initial
-												// size.
-
-		init();
-	}
-
-	private void init() throws Exception {
-		cursor = 0;
-		int length = program.length;
-
-		while (cursor < length) {
-			int opcode = readByte();
-
-			if (opcode > 0 && opcode < OP_PUSHDATA1) {
-				// Read some bytes of data, where how many is the opcode value
-				// itself.
-				chunks.add(getData(opcode)); // opcode == len here.
-			} else if (opcode == OP_PUSHDATA1) {
-				int len = readByte();
-				chunks.add(getData(len));
-			} else if (opcode == OP_PUSHDATA2) {
-				// Read a short, then read that many bytes of data.
-				int len = readByte() | (readByte() << 8);
-				chunks.add(getData(len));
-			} else if (opcode == OP_PUSHDATA4) {
-				// Read a uint32, then read that many bytes of data.
-				throw new Exception("PUSHDATA4: Unimplemented");
-			} else {
-				chunks.add(new byte[] { (byte) opcode });
-			}
-		}
-	}
-
-	public BitcoinScript(byte[] bytes) throws Exception {
-
-		this.program = bytes;
-		this.chunks = new ArrayList<byte[]>(); // Arbitrary choice of initial
-												// size.
-
-		init();
-	}
-
-	public byte[] getProgram() {
-		return program;
-	}
-
-	public int getInType() {
-
-		System.out.println("Chunks " + this.chunks.size());
-
-		if (this.chunks.size() == 1) {
-			// Direct IP to IP transactions only have the public key in their
-			// scriptSig.
-			return ScriptInTypeAddress;
-		} else if (this.chunks.size() == 2 && this.chunks.get(0).length > 1) {
-			return ScriptInTypePubKey;
-		} else {
-			return ScriptInTypeStrange;
-		}
-	}
-
-	public BitcoinScript getP2SHScript() throws Exception {
-		return new BitcoinScript(this.chunks.get(0));
-	}
-
-	public int getOutType() {
-		try {
-			if (this.chunks.size() > 3
-					&& unsignedByteToInt(this.program[this.program.length - 1]) == OP_CHECKMULTISIG) {
-				// Transfer to Bitcoin address
-				return ScriptOutTypeMultiSig;
-
-			} else if (this.program.length == 25
-					&& unsignedByteToInt(this.program[0]) == OP_DUP
-					&& unsignedByteToInt(this.program[1]) == OP_HASH160
-					&& this.program[2] == 20
-					&& unsignedByteToInt(this.program[23]) == OP_EQUALVERIFY
-					&& unsignedByteToInt(this.program[24]) == OP_CHECKSIG) {
-
-				// Transfer to Bitcoin address
-				return ScriptOutTypeAddress;
-
-			} else if (this.program.length == 23
-					&& unsignedByteToInt(this.program[0]) == OP_HASH160
-					&& unsignedByteToInt(this.program[1]) == 0x14
-					&& unsignedByteToInt(this.program[22]) == OP_EQUAL) {
-
-				// Pay to Script Hash
-				return ScriptOutTypeP2SH;
-			} else if (this.chunks.size() == 2
-					&& unsignedByteToInt(this.chunks.get(1)[0]) == OP_CHECKSIG) {
-				// Transfer to Public Key
-				return ScriptOutTypePubKey;
-			} else {
-				return ScriptOutTypeStrange;
-			}
-		} catch (Exception e) {
-			return ScriptOutTypeStrange;
-		}
-	}
-
-	public Hash getSimpleInPubKey() {
-		switch (this.getInType()) {
-		case ScriptInTypePubKey:
-			System.out.println("Pub key");
-
-			return new Hash(this.chunks.get(1));
-		default:
-			return null;
-		}
-	}
-
-	public BitcoinAddress getAddress() {
-		try {
-
-//			System.out.println("Out type " + this.getOutType());
-
-			switch (this.getOutType()) {
-			case ScriptOutTypeAddress:
-				return new BitcoinAddress(new Hash(this.chunks.get(2)),
-						(short) 0);
-			case ScriptOutTypePubKey:
-				return new BitcoinAddress(new Hash(
-						Utils.sha256hash160(this.chunks.get(0))), (short) 0);
-			case ScriptOutTypeP2SH:
-				return new BitcoinAddress(new Hash(
-						Utils.sha256hash160(this.chunks.get(0))), (short) 5);
-			}
-		} catch (Exception e) {
-			e.printStackTrace();
-		}
-
-		return null;
-	}
-
-	public int extractPubKeys(List<Hash> pubkeys) {
-		switch (this.getOutType()) {
-		case ScriptOutTypePubKey:
-			pubkeys.add(new Hash(this.chunks.get(0)));
-			return 1;
-		case ScriptOutTypeMultiSig:
-
-			int n = unsignedByteToInt(this.chunks.get(this.chunks.size() - 2)[0])
-					- OP_1 + 1;
-
-			for (int ii = 0; ii < n; ++ii) {
-				pubkeys.add(0,
-						new Hash(this.chunks.get(this.chunks.size() - 3 - ii)));
-			}
-
-			return unsignedByteToInt(this.chunks.get(this.chunks.size() - 3
-					- n)[0])
-					- OP_1 + 1;
-		}
-
-		return 0;
-	}
-=======
     final List<byte[]> chunks;
     final byte[] program;
     int cursor;
@@ -684,7 +159,7 @@
     public static final int OP_PUBKEY = 254;
     public static final int OP_INVALIDOPCODE = 255;
 
-    public static String[] op_names = new String[256];
+    public static final String[] op_names = new String[256];
 
     static {
         op_names[OP_0] = "OP_0";
@@ -844,8 +319,6 @@
         bytes.add((byte) op0);
     }
 
-    ;
-
     public static void writeBytes(List<Byte> bytes, byte[] data) {
 
         if (data.length < OP_PUSHDATA1) {
@@ -869,8 +342,6 @@
             bytes.add(b);
         }
     }
-
-    ;
 
     public static BitcoinScript createSimpleOutBitcoinScript(
             BitcoinAddress address) throws Exception {
@@ -965,8 +436,6 @@
         }
     }
 
-    ;
-
     public BitcoinScript getP2SHScript() throws Exception {
         return new BitcoinScript(this.chunks.get(0));
     }
@@ -1007,8 +476,6 @@
         }
     }
 
-    ;
-
     public Hash getSimpleInPubKey() {
         switch (this.getInType()) {
             case ScriptInTypePubKey:
@@ -1019,8 +486,6 @@
                 return null;
         }
     }
-
-    ;
 
     public BitcoinAddress getAddress() {
         try {
@@ -1045,8 +510,6 @@
         return null;
     }
 
-    ;
-
     public int extractPubKeys(List<Hash> pubkeys) {
         switch (this.getOutType()) {
             case ScriptOutTypePubKey:
@@ -1062,16 +525,11 @@
                             new Hash(this.chunks.get(this.chunks.size() - 3 - ii)));
                 }
 
-                int m = unsignedByteToInt(this.chunks.get(this.chunks.size() - 3
+                return unsignedByteToInt(this.chunks.get(this.chunks.size() - 3
                         - n)[0])
                         - OP_1 + 1;
-
-                return m;
         }
 
         return 0;
     }
-
-    ;
->>>>>>> 7b05ea79
 }