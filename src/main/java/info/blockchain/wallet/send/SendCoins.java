package info.blockchain.wallet.send;

import info.blockchain.wallet.util.Hash;

import org.apache.commons.lang3.tuple.Pair;
import org.bitcoinj.core.Coin;
import org.bitcoinj.core.ECKey;
import org.bitcoinj.core.ScriptException;
import org.bitcoinj.core.Transaction;
import org.bitcoinj.core.Transaction.SigHash;
import org.bitcoinj.core.TransactionInput;
import org.bitcoinj.core.TransactionOutput;
import org.bitcoinj.core.Wallet;
import org.bitcoinj.crypto.TransactionSignature;
import org.bitcoinj.params.MainNetParams;
import org.bitcoinj.script.Script;
import org.bitcoinj.script.ScriptBuilder;
import org.spongycastle.util.encoders.Hex;

import java.math.BigInteger;
import java.util.ArrayList;
import java.util.Collections;
import java.util.Comparator;
import java.util.HashMap;
import java.util.List;
import java.util.Map.Entry;

/**
 * SendCoins.java : singleton class for spending from Blockchain Android HD wallet
 */
public class SendCoins {

    private static SendCoins instance = null;

<<<<<<< HEAD
    private SendCoins () {
=======
    private SendCoins() {
        ;
>>>>>>> 7b05ea79
    }

    public static final BigInteger bDust = BigInteger.valueOf(Coin.parseCoin("0.000005460").longValue());

    //Minimum fee accepted by push_tc endpoint - 10000 satoshis
    public static final BigInteger bMinimumFeePerKb = BigInteger.valueOf(Coin.parseCoin("0.00001").longValue());

    public static SendCoins getInstance() {

        if (instance == null) {
            instance = new SendCoins();
        }

        return instance;
    }

    /**
     * Creates, populates, and returns transaction instance for this spend and returns it with
     * calculated priority. Change output is positioned randomly.
     *
     * @param boolean                     isSimpleSend Always true, not currently used
     * @param List<MyTransactionOutPoint> unspent Unspent outputs
     * @param BigInteger                  amount Spending amount (not including fee)
     * @param HashMap<String,             BigInteger> receivingAddresses
     * @param BigInteger                  fee Miner's fee for this spend
     * @param String                      changeAddress Change address for this spend
     * @return Pair<Transaction, Long>
     */
    public Pair<Transaction, Long> makeTransaction(boolean isSimpleSend, List<MyTransactionOutPoint> unspent,
                                                   HashMap<String, BigInteger> receivingAddresses,
                                                   BigInteger fee, final String changeAddress) throws Exception {

        long priority = 0;

        if (unspent == null || unspent.size() == 0) {
//			throw new InsufficientFundsException("No free outputs to spend.");
            return null;
        }

        if (fee == null) {
            fee = BigInteger.ZERO;
        }

        // Construct a new transaction
        Transaction tx = new Transaction(MainNetParams.get());
        List<MyTransactionInput> inputs = new ArrayList<MyTransactionInput>();
        List<TransactionOutput> outputs = new ArrayList<TransactionOutput>();
        BigInteger outputValueSum = BigInteger.ZERO;

<<<<<<< HEAD
        for (Entry<String, BigInteger> mapEntry : receivingAddresses.entrySet()) {
=======
        for (Iterator<Entry<String, BigInteger>> iterator = receivingAddresses.entrySet().iterator(); iterator.hasNext(); ) {
            Map.Entry<String, BigInteger> mapEntry = iterator.next();
>>>>>>> 7b05ea79
            String toAddress = mapEntry.getKey();
            BigInteger amount = mapEntry.getValue();

            if (amount == null || amount.compareTo(BigInteger.ZERO) <= 0) {
                throw new Exception("Invalid amount");
            }

            if (amount.compareTo(bDust) < 1) {
                throw new Exception("Dust amount");
            }

            outputValueSum = outputValueSum.add(amount);
            // Add the output
            BitcoinScript toOutputScript = BitcoinScript.createSimpleOutBitcoinScript(new BitcoinAddress(toAddress));
            TransactionOutput output = new TransactionOutput(MainNetParams.get(), null,
                    Coin.valueOf(amount.longValue()), toOutputScript.getProgram());
            outputs.add(output);
        }

        // Now select the appropriate inputs
        BigInteger valueSelected = BigInteger.ZERO;
        BigInteger valueNeeded = outputValueSum.add(fee);
        BigInteger minFreeOutputSize = BigInteger.valueOf(1000000);

<<<<<<< HEAD
        for(MyTransactionOutPoint outPoint : unspent) {
=======
        MyTransactionOutPoint changeOutPoint = null;

        for (MyTransactionOutPoint outPoint : unspent) {
>>>>>>> 7b05ea79

            BitcoinScript script = new BitcoinScript(outPoint.getScriptBytes());

            if (script.getOutType() == BitcoinScript.ScriptOutTypeStrange) {
                continue;
            }

            BitcoinScript inputScript = new BitcoinScript(outPoint.getConnectedPubKeyScript());
            String address = inputScript.getAddress().toString();

            // if isSimpleSend don't use address as input if is output
            if (isSimpleSend && receivingAddresses.get(address) != null) {
                continue;
            }

            MyTransactionInput input = new MyTransactionInput(MainNetParams.get(), null, new byte[0],
                    outPoint, outPoint.getTxHash().toString(), outPoint.getTxOutputN());
            inputs.add(input);
            valueSelected = valueSelected.add(outPoint.getValue());
            priority += outPoint.getValue().longValue() * outPoint.getConfirmations();

<<<<<<< HEAD
            if(valueSelected.compareTo(valueNeeded) == 0 || valueSelected.compareTo(valueNeeded.add(minFreeOutputSize)) >= 0) {
=======
            if (changeAddress == null) {
                changeOutPoint = outPoint;
            }

            if (valueSelected.compareTo(valueNeeded) == 0 || valueSelected.compareTo(valueNeeded.add(minFreeOutputSize)) >= 0) {
>>>>>>> 7b05ea79
                break;
            }
        }

        if (valueSelected.compareTo(BigInteger.valueOf(2100000000000000L)) > 0) {
            throw new Exception("21m limit exceeded");
        }

        // Check the amount we have selected is greater than the amount we need
        if (valueSelected.compareTo(valueNeeded) < 0) {
            throw new Exception("Insufficient Funds");
        }

        BigInteger change = valueSelected.subtract(outputValueSum).subtract(fee);
        // Now add the change if there is any
        if (change.compareTo(BigInteger.ZERO) > 0) {

            // Consume the change if it would create a very small none standard output
            if (change.compareTo(bDust) >= 0) {
                BitcoinScript change_script;
                if (changeAddress != null) {
                    change_script = BitcoinScript.createSimpleOutBitcoinScript(new BitcoinAddress(changeAddress));
                } else {
                    throw new Exception("Change address null");
                }
                TransactionOutput change_output = new TransactionOutput(MainNetParams.get(),
                        null, Coin.valueOf(change.longValue()), change_script.getProgram());
                outputs.add(change_output);
            }
        }

        //
        // deterministically sort inputs and outputs, see OBPP BIP69
        //
        Collections.sort(inputs, new InputComparator());
        for (MyTransactionInput ti : inputs) {
            tx.addInput(ti);
        }

        Collections.sort(outputs, new OutputComparator());
        for (TransactionOutput to : outputs) {
            tx.addOutput(to);
        }

        long estimatedSize = tx.bitcoinSerialize().length + (114 * tx.getInputs().size());
        priority /= estimatedSize;

        return Pair.of(tx, priority);
    }

    /**
     * <p>Calculate signatures for inputs of a transaction.
     *
     * @param Transaction transaction  Transaction for which the inputs must be signed
     * @param Wallet      wallet Wallet used as key bag, not for actual spending
     */
    public synchronized void signTx(Transaction transaction, Wallet wallet) throws ScriptException {

        List<TransactionInput> inputs = transaction.getInputs();

        TransactionSignature[] sigs = new TransactionSignature[inputs.size()];
        ECKey[] keys = new ECKey[inputs.size()];

        for (int i = 0; i < inputs.size(); i++) {

            TransactionInput input = inputs.get(i);

            // Find the signing key
            ECKey key = input.getOutpoint().getConnectedKey(wallet);
            // Keep key for script creation step below
            keys[i] = key;
            byte[] connectedPubKeyScript = input.getOutpoint().getConnectedPubKeyScript();
<<<<<<< HEAD
            assert key != null;
            if(key.hasPrivKey() || key.isEncrypted()) {
=======
            if (key.hasPrivKey() || key.isEncrypted()) {
>>>>>>> 7b05ea79
                sigs[i] = transaction.calculateSignature(i, key, connectedPubKeyScript, SigHash.ALL, false);
            } else {
                sigs[i] = TransactionSignature.dummy();   // watch only ?
            }
        }

        for (int i = 0; i < inputs.size(); i++) {
            if (sigs[i] == null) {
                continue;
            }
            TransactionInput input = inputs.get(i);
            final TransactionOutput connectedOutput = input.getOutpoint().getConnectedOutput();
            assert connectedOutput != null;
            Script scriptPubKey = connectedOutput.getScriptPubKey();
            if (scriptPubKey.isSentToAddress()) {
                input.setScriptSig(ScriptBuilder.createInputScript(sigs[i], keys[i]));
            } else if (scriptPubKey.isSentToRawPubKey()) {
                input.setScriptSig(ScriptBuilder.createInputScript(sigs[i]));
            } else {
                throw new RuntimeException("Unknown script type: " + scriptPubKey);
            }
        }

    }

    public String encodeHex(Transaction tx) {
        return new String(Hex.encode(tx.bitcoinSerialize()));
    }

    private class InputComparator implements Comparator<MyTransactionInput> {

        public int compare(MyTransactionInput i1, MyTransactionInput i2) {

            final int BEFORE = -1;
            final int EQUAL = 0;
            final int AFTER = 1;

            Hash hash1 = new Hash(Hex.decode(i1.getTxHash()));
            Hash hash2 = new Hash(Hex.decode(i2.getTxHash()));
            byte[] h1 = hash1.getBytes();
            byte[] h2 = hash2.getBytes();

            int pos = 0;
            while (pos < h1.length && pos < h2.length) {

                byte b1 = h1[pos];
                byte b2 = h2[pos];

                if ((b1 & 0xff) < (b2 & 0xff)) {
                    return BEFORE;
                } else if ((b1 & 0xff) > (b2 & 0xff)) {
                    return AFTER;
                } else {
                    pos++;
                }

            }

            if (i1.getTxPos() < i2.getTxPos()) {
                return BEFORE;
            } else if (i1.getTxPos() > i2.getTxPos()) {
                return AFTER;
            } else {
                return EQUAL;
            }

        }

    }

    private class OutputComparator implements Comparator<TransactionOutput> {

        public int compare(TransactionOutput o1, TransactionOutput o2) {

            final int BEFORE = -1;
            final int EQUAL = 0;
            final int AFTER = 1;

            if (o1.getValue().compareTo(o2.getValue()) > 0) {
                return AFTER;
            } else if (o1.getValue().compareTo(o2.getValue()) < 0) {
                return BEFORE;
            } else {

                byte[] b1 = o1.getScriptBytes();
                byte[] b2 = o2.getScriptBytes();

                int pos = 0;
                while (pos < b1.length && pos < b2.length) {

                    if ((b1[pos] & 0xff) < (b2[pos] & 0xff)) {
                        return BEFORE;
                    } else if ((b1[pos] & 0xff) > (b2[pos] & 0xff)) {
                        return AFTER;
                    }

                    pos++;
                }

                if (b1.length < b2.length) {
                    return BEFORE;
                } else if (b1.length > b2.length) {
                    return AFTER;
                } else {
                    return EQUAL;
                }

            }

        }

    }

}<|MERGE_RESOLUTION|>--- conflicted
+++ resolved
@@ -32,12 +32,7 @@
 
     private static SendCoins instance = null;
 
-<<<<<<< HEAD
-    private SendCoins () {
-=======
     private SendCoins() {
-        ;
->>>>>>> 7b05ea79
     }
 
     public static final BigInteger bDust = BigInteger.valueOf(Coin.parseCoin("0.000005460").longValue());
@@ -66,9 +61,7 @@
      * @param String                      changeAddress Change address for this spend
      * @return Pair<Transaction, Long>
      */
-    public Pair<Transaction, Long> makeTransaction(boolean isSimpleSend, List<MyTransactionOutPoint> unspent,
-                                                   HashMap<String, BigInteger> receivingAddresses,
-                                                   BigInteger fee, final String changeAddress) throws Exception {
+    public Pair<Transaction, Long> makeTransaction(boolean isSimpleSend, List<MyTransactionOutPoint> unspent, HashMap<String, BigInteger> receivingAddresses, BigInteger fee, final String changeAddress) throws Exception {
 
         long priority = 0;
 
@@ -87,12 +80,7 @@
         List<TransactionOutput> outputs = new ArrayList<TransactionOutput>();
         BigInteger outputValueSum = BigInteger.ZERO;
 
-<<<<<<< HEAD
         for (Entry<String, BigInteger> mapEntry : receivingAddresses.entrySet()) {
-=======
-        for (Iterator<Entry<String, BigInteger>> iterator = receivingAddresses.entrySet().iterator(); iterator.hasNext(); ) {
-            Map.Entry<String, BigInteger> mapEntry = iterator.next();
->>>>>>> 7b05ea79
             String toAddress = mapEntry.getKey();
             BigInteger amount = mapEntry.getValue();
 
@@ -107,8 +95,7 @@
             outputValueSum = outputValueSum.add(amount);
             // Add the output
             BitcoinScript toOutputScript = BitcoinScript.createSimpleOutBitcoinScript(new BitcoinAddress(toAddress));
-            TransactionOutput output = new TransactionOutput(MainNetParams.get(), null,
-                    Coin.valueOf(amount.longValue()), toOutputScript.getProgram());
+            TransactionOutput output = new TransactionOutput(MainNetParams.get(), null, Coin.valueOf(amount.longValue()), toOutputScript.getProgram());
             outputs.add(output);
         }
 
@@ -117,13 +104,7 @@
         BigInteger valueNeeded = outputValueSum.add(fee);
         BigInteger minFreeOutputSize = BigInteger.valueOf(1000000);
 
-<<<<<<< HEAD
-        for(MyTransactionOutPoint outPoint : unspent) {
-=======
-        MyTransactionOutPoint changeOutPoint = null;
-
         for (MyTransactionOutPoint outPoint : unspent) {
->>>>>>> 7b05ea79
 
             BitcoinScript script = new BitcoinScript(outPoint.getScriptBytes());
 
@@ -139,21 +120,12 @@
                 continue;
             }
 
-            MyTransactionInput input = new MyTransactionInput(MainNetParams.get(), null, new byte[0],
-                    outPoint, outPoint.getTxHash().toString(), outPoint.getTxOutputN());
+            MyTransactionInput input = new MyTransactionInput(MainNetParams.get(), null, new byte[0], outPoint, outPoint.getTxHash().toString(), outPoint.getTxOutputN());
             inputs.add(input);
             valueSelected = valueSelected.add(outPoint.getValue());
             priority += outPoint.getValue().longValue() * outPoint.getConfirmations();
 
-<<<<<<< HEAD
-            if(valueSelected.compareTo(valueNeeded) == 0 || valueSelected.compareTo(valueNeeded.add(minFreeOutputSize)) >= 0) {
-=======
-            if (changeAddress == null) {
-                changeOutPoint = outPoint;
-            }
-
             if (valueSelected.compareTo(valueNeeded) == 0 || valueSelected.compareTo(valueNeeded.add(minFreeOutputSize)) >= 0) {
->>>>>>> 7b05ea79
                 break;
             }
         }
@@ -179,8 +151,7 @@
                 } else {
                     throw new Exception("Change address null");
                 }
-                TransactionOutput change_output = new TransactionOutput(MainNetParams.get(),
-                        null, Coin.valueOf(change.longValue()), change_script.getProgram());
+                TransactionOutput change_output = new TransactionOutput(MainNetParams.get(), null, Coin.valueOf(change.longValue()), change_script.getProgram());
                 outputs.add(change_output);
             }
         }
@@ -226,12 +197,8 @@
             // Keep key for script creation step below
             keys[i] = key;
             byte[] connectedPubKeyScript = input.getOutpoint().getConnectedPubKeyScript();
-<<<<<<< HEAD
             assert key != null;
-            if(key.hasPrivKey() || key.isEncrypted()) {
-=======
             if (key.hasPrivKey() || key.isEncrypted()) {
->>>>>>> 7b05ea79
                 sigs[i] = transaction.calculateSignature(i, key, connectedPubKeyScript, SigHash.ALL, false);
             } else {
                 sigs[i] = TransactionSignature.dummy();   // watch only ?
