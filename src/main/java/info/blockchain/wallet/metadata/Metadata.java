package info.blockchain.wallet.metadata;

import info.blockchain.api.MetadataEndpoints;
import info.blockchain.wallet.crypto.AESUtil;
import info.blockchain.wallet.metadata.data.MetadataRequest;
import info.blockchain.wallet.metadata.data.MetadataResponse;
import info.blockchain.wallet.util.Base64Util;
import info.blockchain.wallet.util.CharSequenceX;
import info.blockchain.wallet.util.MetadataUtil;

import org.bitcoinj.crypto.DeterministicKey;
import org.bitcoinj.params.MainNetParams;
import org.spongycastle.util.encoders.*;

import okhttp3.OkHttpClient;
import okhttp3.logging.HttpLoggingInterceptor;
import retrofit2.Call;
import retrofit2.Response;
import retrofit2.Retrofit;
import retrofit2.converter.gson.GsonConverterFactory;

public class Metadata {

    public final static int PAYLOAD_TYPE_GUID = 0;
    public final static int PAYLOAD_TYPE_RESERVED = 1;
    public final static int PAYLOAD_TYPE_WHATS_NEW = 2;
    public final static int PAYLOAD_TYPE_BUY_SELL = 3;
    public final static int PAYLOAD_TYPE_CONTACT = 4;

    final static int METADATA_VERSION = 1;

    private MetadataEndpoints endpoints;
    private int type;
    private String address;
    private DeterministicKey node;
    private String encryptionKey;
    private byte[] magicHash;

    public Metadata() {
        //no op
    }

    /**
     * Constructor for metadata service
     */
    public Metadata(DeterministicKey masterHDNode, int type) throws Exception{

        HttpLoggingInterceptor interceptor = new HttpLoggingInterceptor();
        interceptor.setLevel(HttpLoggingInterceptor.Level.BODY);
        OkHttpClient client = new OkHttpClient.Builder().addInterceptor(interceptor).build();


        Retrofit retrofit = new Retrofit.Builder()
                .baseUrl(MetadataEndpoints.API_URL)
//                .client(client)
                .addConverterFactory(GsonConverterFactory.create())
                .build();
        endpoints = retrofit.create(MetadataEndpoints.class);

        setMetadataNode(type, masterHDNode);
        fetch();
    }

    /**
     * Set original metadata node and address
     * Set encryption key:
     * purpose' / type' / 0' : https://meta.blockchain.info/{address} - signature used to authenticate
     * purpose' / type' / 1' : sha256(private key) used as 256 bit AES key
     * @param type
     * @param masterHDNode
     * @throws Exception
     */
    private void setMetadataNode(int type, DeterministicKey masterHDNode) throws Exception{

        int purpose = MetadataUtil.getPurpose();

        DeterministicKey metaDataHDNode = MetadataUtil.deriveHardened(masterHDNode, purpose);
        DeterministicKey payloadTypeNode = MetadataUtil.deriveHardened(metaDataHDNode, type);
        DeterministicKey node = MetadataUtil.deriveHardened(payloadTypeNode, 0);

        this.type = type;
        this.address = node.toAddress(MainNetParams.get()).toString();
        this.node = node;
        encryptionKey = MetadataUtil.deriveHardened(payloadTypeNode, 1).serializePrivB58(MainNetParams.get());
    }

    private void fetch() throws Exception{

        Call<MetadataResponse> response = endpoints.getMetadata(address);

        Response<MetadataResponse> exe = response.execute();

        if (exe.isSuccessful()) {
            MetadataResponse body = exe.body();

            byte[] encryptedPayloadBytes = new String(Base64.decode(exe.body().getPayload())).getBytes("utf-8");

            if(body.getPrev_magic_hash() != null){
                byte[] prevMagicBytes = Hex.decode(body.getPrev_magic_hash());
                magicHash = MetadataUtil.magic(encryptedPayloadBytes, prevMagicBytes);
            } else {
                magicHash = MetadataUtil.magic(encryptedPayloadBytes, null);
            }

        } else {
            if(exe.code() == 404) {
                magicHash = null;
            } else {
                throw new Exception(exe.code() + " " + exe.message());
            }
        }
    }

    /**
     * @return address
     */
    public String getAddress() {
        return this.address;
    }

    /**
     * @return Either metadataNode or masterNode - depending on constructor used
     */
    public DeterministicKey getNode() {
        return this.node;
    }

    /**
     * Put new metadata entry
     */
    public void putMetadata(String payload) throws Exception {

        String encryptedPayload = AESUtil.encrypt(payload, new CharSequenceX(encryptionKey), 65536);//todo iterations?
        byte[] encryptedPayloadBytes = encryptedPayload.getBytes("utf-8");
        byte[] nextMagicHash = MetadataUtil.magic(encryptedPayloadBytes, magicHash);

        byte[] message = MetadataUtil.message(encryptedPayloadBytes, magicHash);

<<<<<<< HEAD
        String signature = node.signMessage(Base64Util.encodeBase64String(message));

        MetadataRequest body = new MetadataRequest();
        body.setVersion(METADATA_VERSION);
        body.setPayload(Base64Util.encodeBase64String(encryptedPayloadBytes));
=======
        String signature = node.signMessage(new String(Base64.encode(message)));

        MetadataRequest body = new MetadataRequest();
        body.setVersion(METADATA_VERSION);
        body.setPayload(new String(Base64.encode(encryptedPayloadBytes)));
>>>>>>> 298c7916
        body.setSignature(signature);
        body.setPrev_magic_hash(magicHash != null ? Hex.toHexString(magicHash) : null);
        body.setType_id(type);

        Call<Void> response = endpoints.putMetadata(address, body);

        Response<Void> exe = response.execute();

        if (!exe.isSuccessful()) {
            throw new Exception(exe.code() + " " + exe.message());
        } else {
            magicHash = nextMagicHash;
        }
    }

    /**
     * Get metadata entry
     */
    public String getMetadata() throws Exception {

        Call<MetadataResponse> response = endpoints.getMetadata(address);

        Response<MetadataResponse> exe = response.execute();

        if (exe.isSuccessful()) {
            String encrypted = new String(Base64.decode(exe.body().getPayload()));
            return AESUtil.decrypt(encrypted, new CharSequenceX(encryptionKey), 65536);
        } else {
            throw new Exception(exe.code() + " " + exe.message());
        }
    }

    /**
     * Delete metadata entry
     */
    public void deleteMetadata(String payload) throws Exception {

        String encryptedPayload = AESUtil.encrypt(payload, new CharSequenceX(encryptionKey), 65536);//todo iterations?
        byte[] encryptedPayloadBytes = encryptedPayload.getBytes("utf-8");

        byte[] message = MetadataUtil.message(encryptedPayloadBytes, magicHash);

<<<<<<< HEAD
        String signature = node.signMessage(Base64Util.encodeBase64String(message));
=======
        String signature = node.signMessage(new String(Base64.encode(message)));
>>>>>>> 298c7916

        Call<Void> response = endpoints.deleteMetadata(address, signature);

        Response<Void> exe = response.execute();

        if (!exe.isSuccessful()) {
            throw new Exception(exe.code() + " " + exe.message());
        } else {
            magicHash = null;
        }
    }
}<|MERGE_RESOLUTION|>--- conflicted
+++ resolved
@@ -4,7 +4,6 @@
 import info.blockchain.wallet.crypto.AESUtil;
 import info.blockchain.wallet.metadata.data.MetadataRequest;
 import info.blockchain.wallet.metadata.data.MetadataResponse;
-import info.blockchain.wallet.util.Base64Util;
 import info.blockchain.wallet.util.CharSequenceX;
 import info.blockchain.wallet.util.MetadataUtil;
 
@@ -136,19 +135,11 @@
 
         byte[] message = MetadataUtil.message(encryptedPayloadBytes, magicHash);
 
-<<<<<<< HEAD
-        String signature = node.signMessage(Base64Util.encodeBase64String(message));
-
-        MetadataRequest body = new MetadataRequest();
-        body.setVersion(METADATA_VERSION);
-        body.setPayload(Base64Util.encodeBase64String(encryptedPayloadBytes));
-=======
         String signature = node.signMessage(new String(Base64.encode(message)));
 
         MetadataRequest body = new MetadataRequest();
         body.setVersion(METADATA_VERSION);
         body.setPayload(new String(Base64.encode(encryptedPayloadBytes)));
->>>>>>> 298c7916
         body.setSignature(signature);
         body.setPrev_magic_hash(magicHash != null ? Hex.toHexString(magicHash) : null);
         body.setType_id(type);
@@ -191,11 +182,7 @@
 
         byte[] message = MetadataUtil.message(encryptedPayloadBytes, magicHash);
 
-<<<<<<< HEAD
-        String signature = node.signMessage(Base64Util.encodeBase64String(message));
-=======
         String signature = node.signMessage(new String(Base64.encode(message)));
->>>>>>> 298c7916
 
         Call<Void> response = endpoints.deleteMetadata(address, signature);
 
